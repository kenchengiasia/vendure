// tslint:disable
export type Maybe<T> = T | null;
export type Exact<T extends { [key: string]: unknown }> = { [K in keyof T]: T[K] };
/** All built-in and custom scalars, mapped to their actual values */
export type Scalars = {
    ID: string;
    String: string;
    Boolean: boolean;
    Int: number;
    Float: number;
    /** The `JSON` scalar type represents JSON values as specified by [ECMA-404](http://www.ecma-international.org/publications/files/ECMA-ST/ECMA-404.pdf). */
    JSON: any;
    /** A date-time string at UTC, such as 2007-12-03T10:15:30Z, compliant with the `date-time` format outlined in section 5.6 of the RFC 3339 profile of the ISO 8601 standard for representation of dates and times using the Gregorian calendar. */
    DateTime: any;
    /** The `Upload` scalar type represents a file upload. */
    Upload: any;
};

export type Query = {
    /** The active Channel */
    activeChannel: Channel;
    /** The active Customer */
    activeCustomer?: Maybe<Customer>;
    /**
     * The active Order. Will be `null` until an Order is created via `addItemToOrder`. Once an Order reaches the
     * state of `PaymentApproved` or `PaymentSettled`, then that Order is no longer considered "active" and this
     * query will once again return `null`.
     */
    activeOrder?: Maybe<Order>;
    /** An array of supported Countries */
    availableCountries: Array<Country>;
    /** A list of Collections available to the shop */
    collections: CollectionList;
    /** Returns a Collection either by its id or slug. If neither 'id' nor 'slug' is speicified, an error will result. */
    collection?: Maybe<Collection>;
    /** Returns a list of eligible shipping methods based on the current active Order */
    eligibleShippingMethods: Array<ShippingMethodQuote>;
    /** Returns information about the current authenticated User */
    me?: Maybe<CurrentUser>;
    /** Returns the possible next states that the activeOrder can transition to */
    nextOrderStates: Array<Scalars['String']>;
    /**
     * Returns an Order based on the id. Note that in the Shop API, only orders belonging to the
     * currently-authenticated User may be queried.
     */
    order?: Maybe<Order>;
    /**
     * Returns an Order based on the order `code`. For guest Orders (i.e. Orders placed by non-authenticated Customers)
     * this query will only return the Order within 2 hours of the Order being placed. This allows an Order confirmation
     * screen to be shown immediately after completion of a guest checkout, yet prevents security risks of allowing
     * general anonymous access to Order data.
     */
    orderByCode?: Maybe<Order>;
    /** Get a Product either by id or slug. If neither 'id' nor 'slug' is speicified, an error will result. */
    product?: Maybe<Product>;
    /** Get a list of Products */
    products: ProductList;
    /** Search Products based on the criteria set by the `SearchInput` */
    search: SearchResponse;
};

export type QueryCollectionsArgs = {
    options?: Maybe<CollectionListOptions>;
};

export type QueryCollectionArgs = {
    id?: Maybe<Scalars['ID']>;
    slug?: Maybe<Scalars['String']>;
};

export type QueryOrderArgs = {
    id: Scalars['ID'];
};

export type QueryOrderByCodeArgs = {
    code: Scalars['String'];
};

export type QueryProductArgs = {
    id?: Maybe<Scalars['ID']>;
    slug?: Maybe<Scalars['String']>;
};

export type QueryProductsArgs = {
    options?: Maybe<ProductListOptions>;
};

export type QuerySearchArgs = {
    input: SearchInput;
};

export type Mutation = {
    /** Adds an item to the order. If custom fields are defined on the OrderLine entity, a third argument 'customFields' will be available. */
    addItemToOrder: UpdateOrderItemsResult;
    /** Remove an OrderLine from the Order */
    removeOrderLine: RemoveOrderItemsResult;
    /** Remove all OrderLine from the Order */
    removeAllOrderLines: RemoveOrderItemsResult;
    /** Adjusts an OrderLine. If custom fields are defined on the OrderLine entity, a third argument 'customFields' of type `OrderLineCustomFieldsInput` will be available. */
    adjustOrderLine: UpdateOrderItemsResult;
    /** Applies the given coupon code to the active Order */
    applyCouponCode: ApplyCouponCodeResult;
    /** Removes the given coupon code from the active Order */
    removeCouponCode?: Maybe<Order>;
    /** Transitions an Order to a new state. Valid next states can be found by querying `nextOrderStates` */
    transitionOrderToState?: Maybe<TransitionOrderToStateResult>;
    /** Sets the shipping address for this order */
    setOrderShippingAddress?: Maybe<Order>;
    /** Sets the billing address for this order */
    setOrderBillingAddress?: Maybe<Order>;
    /** Allows any custom fields to be set for the active order */
    setOrderCustomFields?: Maybe<Order>;
    /** Sets the shipping method by id, which can be obtained with the `eligibleShippingMethods` query */
    setOrderShippingMethod: SetOrderShippingMethodResult;
    /** Add a Payment to the Order */
    addPaymentToOrder?: Maybe<AddPaymentToOrderResult>;
    /** Set the Customer for the Order. Required only if the Customer is not currently logged in */
    setCustomerForOrder?: Maybe<SetCustomerForOrderResult>;
    /** Authenticates the user using the native authentication strategy. This mutation is an alias for `authenticate({ native: { ... }})` */
    login: NativeAuthenticationResult;
    /** Authenticates the user using a named authentication strategy */
    authenticate: AuthenticationResult;
    /** End the current authenticated session */
    logout: Success;
    /**
     * Register a Customer account with the given credentials. There are three possible registration flows:
     *
     * _If `authOptions.requireVerification` is set to `true`:_
     *
     * 1. **The Customer is registered _with_ a password**. A verificationToken will be created (and typically emailed to the Customer). That
     *    verificationToken would then be passed to the `verifyCustomerAccount` mutation _without_ a password. The Customer is then
     *    verified and authenticated in one step.
     * 2. **The Customer is registered _without_ a password**. A verificationToken will be created (and typically emailed to the Customer). That
     *    verificationToken would then be passed to the `verifyCustomerAccount` mutation _with_ the chosed password of the Customer. The Customer is then
     *    verified and authenticated in one step.
     *
     * _If `authOptions.requireVerification` is set to `false`:_
     *
     * 3. The Customer _must_ be registered _with_ a password. No further action is needed - the Customer is able to authenticate immediately.
     */
    registerCustomerAccount: RegisterCustomerAccountResult;
    /** Regenerate and send a verification token for a new Customer registration. Only applicable if `authOptions.requireVerification` is set to true. */
    refreshCustomerVerification: RefreshCustomerVerificationResult;
    /** Update an existing Customer */
    updateCustomer: Customer;
    /** Create a new Customer Address */
    createCustomerAddress: Address;
    /** Update an existing Address */
    updateCustomerAddress: Address;
    /** Delete an existing Address */
    deleteCustomerAddress: Success;
    /**
     * Verify a Customer email address with the token sent to that address. Only applicable if `authOptions.requireVerification` is set to true.
     *
     * If the Customer was not registered with a password in the `registerCustomerAccount` mutation, the a password _must_ be
     * provided here.
     */
    verifyCustomerAccount: VerifyCustomerAccountResult;
    /** Update the password of the active Customer */
    updateCustomerPassword: UpdateCustomerPasswordResult;
    /**
     * Request to update the emailAddress of the active Customer. If `authOptions.requireVerification` is enabled
     * (as is the default), then the `identifierChangeToken` will be assigned to the current User and
     * a IdentifierChangeRequestEvent will be raised. This can then be used e.g. by the EmailPlugin to email
     * that verification token to the Customer, which is then used to verify the change of email address.
     */
    requestUpdateCustomerEmailAddress: RequestUpdateCustomerEmailAddressResult;
    /**
     * Confirm the update of the emailAddress with the provided token, which has been generated by the
     * `requestUpdateCustomerEmailAddress` mutation.
     */
    updateCustomerEmailAddress: UpdateCustomerEmailAddressResult;
    /** Requests a password reset email to be sent */
    requestPasswordReset?: Maybe<RequestPasswordResetResult>;
    /** Resets a Customer's password based on the provided token */
    resetPassword: ResetPasswordResult;
};

export type MutationAddItemToOrderArgs = {
    productVariantId: Scalars['ID'];
    quantity: Scalars['Int'];
};

export type MutationRemoveOrderLineArgs = {
    orderLineId: Scalars['ID'];
};

export type MutationAdjustOrderLineArgs = {
    orderLineId: Scalars['ID'];
    quantity?: Maybe<Scalars['Int']>;
};

export type MutationApplyCouponCodeArgs = {
    couponCode: Scalars['String'];
};

export type MutationRemoveCouponCodeArgs = {
    couponCode: Scalars['String'];
};

export type MutationTransitionOrderToStateArgs = {
    state: Scalars['String'];
};

export type MutationSetOrderShippingAddressArgs = {
    input: CreateAddressInput;
};

export type MutationSetOrderBillingAddressArgs = {
    input: CreateAddressInput;
};

export type MutationSetOrderCustomFieldsArgs = {
    input: UpdateOrderInput;
};

export type MutationSetOrderShippingMethodArgs = {
    shippingMethodId: Scalars['ID'];
};

export type MutationAddPaymentToOrderArgs = {
    input: PaymentInput;
};

export type MutationSetCustomerForOrderArgs = {
    input: CreateCustomerInput;
};

export type MutationLoginArgs = {
    username: Scalars['String'];
    password: Scalars['String'];
    rememberMe?: Maybe<Scalars['Boolean']>;
};

export type MutationAuthenticateArgs = {
    input: AuthenticationInput;
    rememberMe?: Maybe<Scalars['Boolean']>;
};

export type MutationRegisterCustomerAccountArgs = {
    input: RegisterCustomerInput;
};

export type MutationRefreshCustomerVerificationArgs = {
    emailAddress: Scalars['String'];
};

export type MutationUpdateCustomerArgs = {
    input: UpdateCustomerInput;
};

export type MutationCreateCustomerAddressArgs = {
    input: CreateAddressInput;
};

export type MutationUpdateCustomerAddressArgs = {
    input: UpdateAddressInput;
};

export type MutationDeleteCustomerAddressArgs = {
    id: Scalars['ID'];
};

export type MutationVerifyCustomerAccountArgs = {
    token: Scalars['String'];
    password?: Maybe<Scalars['String']>;
};

export type MutationUpdateCustomerPasswordArgs = {
    currentPassword: Scalars['String'];
    newPassword: Scalars['String'];
};

export type MutationRequestUpdateCustomerEmailAddressArgs = {
    password: Scalars['String'];
    newEmailAddress: Scalars['String'];
};

export type MutationUpdateCustomerEmailAddressArgs = {
    token: Scalars['String'];
};

export type MutationRequestPasswordResetArgs = {
    emailAddress: Scalars['String'];
};

export type MutationResetPasswordArgs = {
    token: Scalars['String'];
    password: Scalars['String'];
};

<<<<<<< HEAD
=======
export enum GlobalFlag {
    TRUE = 'TRUE',
    FALSE = 'FALSE',
    INHERIT = 'INHERIT',
}

>>>>>>> 4713425d
export enum AdjustmentType {
    TAX = 'TAX',
    PROMOTION = 'PROMOTION',
    SHIPPING = 'SHIPPING',
    REFUND = 'REFUND',
    TAX_REFUND = 'TAX_REFUND',
    PROMOTION_REFUND = 'PROMOTION_REFUND',
    SHIPPING_REFUND = 'SHIPPING_REFUND',
}

export type Adjustment = {
    adjustmentSource: Scalars['String'];
    type: AdjustmentType;
    description: Scalars['String'];
    amount: Scalars['Int'];
};

export type ConfigArg = {
    name: Scalars['String'];
    value: Scalars['String'];
};

export type ConfigArgDefinition = {
    name: Scalars['String'];
    type: Scalars['String'];
    list: Scalars['Boolean'];
    label?: Maybe<Scalars['String']>;
    description?: Maybe<Scalars['String']>;
    ui?: Maybe<Scalars['JSON']>;
};

export type ConfigurableOperation = {
    code: Scalars['String'];
    args: Array<ConfigArg>;
};

export type ConfigurableOperationDefinition = {
    code: Scalars['String'];
    args: Array<ConfigArgDefinition>;
    description: Scalars['String'];
};

export enum DeletionResult {
    /** The entity was successfully deleted */
    DELETED = 'DELETED',
    /** Deletion did not take place, reason given in message */
    NOT_DELETED = 'NOT_DELETED',
<<<<<<< HEAD
=======
}

/**
 * @description
 * Permissions for administrators and customers. Used to control access to
 * GraphQL resolvers via the {@link Allow} decorator.
 *
 * @docsCategory common
 */
export enum Permission {
    /** Authenticated means simply that the user is logged in */
    Authenticated = 'Authenticated',
    /** SuperAdmin has unrestricted access to all operations */
    SuperAdmin = 'SuperAdmin',
    /** Owner means the user owns this entity, e.g. a Customer's own Order */
    Owner = 'Owner',
    /** Public means any unauthenticated user may perform the operation */
    Public = 'Public',
    /** Grants permission to create Catalog */
    CreateCatalog = 'CreateCatalog',
    /** Grants permission to read Catalog */
    ReadCatalog = 'ReadCatalog',
    /** Grants permission to update Catalog */
    UpdateCatalog = 'UpdateCatalog',
    /** Grants permission to delete Catalog */
    DeleteCatalog = 'DeleteCatalog',
    /** Grants permission to create Customer */
    CreateCustomer = 'CreateCustomer',
    /** Grants permission to read Customer */
    ReadCustomer = 'ReadCustomer',
    /** Grants permission to update Customer */
    UpdateCustomer = 'UpdateCustomer',
    /** Grants permission to delete Customer */
    DeleteCustomer = 'DeleteCustomer',
    /** Grants permission to create Administrator */
    CreateAdministrator = 'CreateAdministrator',
    /** Grants permission to read Administrator */
    ReadAdministrator = 'ReadAdministrator',
    /** Grants permission to update Administrator */
    UpdateAdministrator = 'UpdateAdministrator',
    /** Grants permission to delete Administrator */
    DeleteAdministrator = 'DeleteAdministrator',
    /** Grants permission to create Order */
    CreateOrder = 'CreateOrder',
    /** Grants permission to read Order */
    ReadOrder = 'ReadOrder',
    /** Grants permission to update Order */
    UpdateOrder = 'UpdateOrder',
    /** Grants permission to delete Order */
    DeleteOrder = 'DeleteOrder',
    /** Grants permission to create Promotion */
    CreatePromotion = 'CreatePromotion',
    /** Grants permission to read Promotion */
    ReadPromotion = 'ReadPromotion',
    /** Grants permission to update Promotion */
    UpdatePromotion = 'UpdatePromotion',
    /** Grants permission to delete Promotion */
    DeletePromotion = 'DeletePromotion',
    /** Grants permission to create Settings */
    CreateSettings = 'CreateSettings',
    /** Grants permission to read Settings */
    ReadSettings = 'ReadSettings',
    /** Grants permission to update Settings */
    UpdateSettings = 'UpdateSettings',
    /** Grants permission to delete Settings */
    DeleteSettings = 'DeleteSettings',
>>>>>>> 4713425d
}

export type DeletionResponse = {
    result: DeletionResult;
    message?: Maybe<Scalars['String']>;
};

export type ConfigArgInput = {
    name: Scalars['String'];
    value: Scalars['String'];
};

export type ConfigurableOperationInput = {
    code: Scalars['String'];
    arguments: Array<ConfigArgInput>;
};

export type PaginatedList = {
    items: Array<Node>;
    totalItems: Scalars['Int'];
};

export type Node = {
    id: Scalars['ID'];
};

export enum SortOrder {
    ASC = 'ASC',
    DESC = 'DESC',
}

export enum ErrorCode {
    UNKNOWN_ERROR = 'UNKNOWN_ERROR',
    NATIVE_AUTH_STRATEGY_ERROR = 'NATIVE_AUTH_STRATEGY_ERROR',
    INVALID_CREDENTIALS_ERROR = 'INVALID_CREDENTIALS_ERROR',
    ORDER_STATE_TRANSITION_ERROR = 'ORDER_STATE_TRANSITION_ERROR',
    EMAIL_ADDRESS_CONFLICT_ERROR = 'EMAIL_ADDRESS_CONFLICT_ERROR',
    ORDER_MODIFICATION_ERROR = 'ORDER_MODIFICATION_ERROR',
    ORDER_LIMIT_ERROR = 'ORDER_LIMIT_ERROR',
    NEGATIVE_QUANTITY_ERROR = 'NEGATIVE_QUANTITY_ERROR',
<<<<<<< HEAD
=======
    INSUFFICIENT_STOCK_ERROR = 'INSUFFICIENT_STOCK_ERROR',
    INELIGIBLE_SHIPPING_METHOD_ERROR = 'INELIGIBLE_SHIPPING_METHOD_ERROR',
>>>>>>> 4713425d
    ORDER_PAYMENT_STATE_ERROR = 'ORDER_PAYMENT_STATE_ERROR',
    PAYMENT_FAILED_ERROR = 'PAYMENT_FAILED_ERROR',
    PAYMENT_DECLINED_ERROR = 'PAYMENT_DECLINED_ERROR',
    COUPON_CODE_INVALID_ERROR = 'COUPON_CODE_INVALID_ERROR',
    COUPON_CODE_EXPIRED_ERROR = 'COUPON_CODE_EXPIRED_ERROR',
    COUPON_CODE_LIMIT_ERROR = 'COUPON_CODE_LIMIT_ERROR',
    ALREADY_LOGGED_IN_ERROR = 'ALREADY_LOGGED_IN_ERROR',
    MISSING_PASSWORD_ERROR = 'MISSING_PASSWORD_ERROR',
    PASSWORD_ALREADY_SET_ERROR = 'PASSWORD_ALREADY_SET_ERROR',
    VERIFICATION_TOKEN_INVALID_ERROR = 'VERIFICATION_TOKEN_INVALID_ERROR',
    VERIFICATION_TOKEN_EXPIRED_ERROR = 'VERIFICATION_TOKEN_EXPIRED_ERROR',
    IDENTIFIER_CHANGE_TOKEN_INVALID_ERROR = 'IDENTIFIER_CHANGE_TOKEN_INVALID_ERROR',
    IDENTIFIER_CHANGE_TOKEN_EXPIRED_ERROR = 'IDENTIFIER_CHANGE_TOKEN_EXPIRED_ERROR',
    PASSWORD_RESET_TOKEN_INVALID_ERROR = 'PASSWORD_RESET_TOKEN_INVALID_ERROR',
    PASSWORD_RESET_TOKEN_EXPIRED_ERROR = 'PASSWORD_RESET_TOKEN_EXPIRED_ERROR',
    NOT_VERIFIED_ERROR = 'NOT_VERIFIED_ERROR',
}

export type ErrorResult = {
    errorCode: ErrorCode;
    message: Scalars['String'];
};

export type StringOperators = {
    eq?: Maybe<Scalars['String']>;
    contains?: Maybe<Scalars['String']>;
<<<<<<< HEAD
=======
    in?: Maybe<Array<Scalars['String']>>;
    regex?: Maybe<Scalars['String']>;
>>>>>>> 4713425d
};

export type BooleanOperators = {
    eq?: Maybe<Scalars['Boolean']>;
};

export type NumberRange = {
    start: Scalars['Float'];
    end: Scalars['Float'];
};

export type NumberOperators = {
    eq?: Maybe<Scalars['Float']>;
    lt?: Maybe<Scalars['Float']>;
    lte?: Maybe<Scalars['Float']>;
    gt?: Maybe<Scalars['Float']>;
    gte?: Maybe<Scalars['Float']>;
    between?: Maybe<NumberRange>;
};

export type DateRange = {
    start: Scalars['DateTime'];
    end: Scalars['DateTime'];
};

export type DateOperators = {
    eq?: Maybe<Scalars['DateTime']>;
    before?: Maybe<Scalars['DateTime']>;
    after?: Maybe<Scalars['DateTime']>;
    between?: Maybe<DateRange>;
};

export enum LogicalOperator {
    AND = 'AND',
    OR = 'OR',
}

export type SearchInput = {
    term?: Maybe<Scalars['String']>;
    facetValueIds?: Maybe<Array<Scalars['ID']>>;
    facetValueOperator?: Maybe<LogicalOperator>;
    collectionId?: Maybe<Scalars['ID']>;
    collectionSlug?: Maybe<Scalars['String']>;
    groupByProduct?: Maybe<Scalars['Boolean']>;
    take?: Maybe<Scalars['Int']>;
    skip?: Maybe<Scalars['Int']>;
    sort?: Maybe<SearchResultSortParameter>;
};

export type SearchResultSortParameter = {
    name?: Maybe<SortOrder>;
    price?: Maybe<SortOrder>;
};

export type CreateCustomerInput = {
    title?: Maybe<Scalars['String']>;
    firstName: Scalars['String'];
    lastName: Scalars['String'];
    phoneNumber?: Maybe<Scalars['String']>;
    emailAddress: Scalars['String'];
    customFields?: Maybe<Scalars['JSON']>;
};

export type CreateAddressInput = {
    fullName?: Maybe<Scalars['String']>;
    company?: Maybe<Scalars['String']>;
    streetLine1: Scalars['String'];
    streetLine2?: Maybe<Scalars['String']>;
    city?: Maybe<Scalars['String']>;
    province?: Maybe<Scalars['String']>;
    postalCode?: Maybe<Scalars['String']>;
    countryCode: Scalars['String'];
    phoneNumber?: Maybe<Scalars['String']>;
    defaultShippingAddress?: Maybe<Scalars['Boolean']>;
    defaultBillingAddress?: Maybe<Scalars['Boolean']>;
    customFields?: Maybe<Scalars['JSON']>;
};

export type UpdateAddressInput = {
    id: Scalars['ID'];
    fullName?: Maybe<Scalars['String']>;
    company?: Maybe<Scalars['String']>;
    streetLine1?: Maybe<Scalars['String']>;
    streetLine2?: Maybe<Scalars['String']>;
    city?: Maybe<Scalars['String']>;
    province?: Maybe<Scalars['String']>;
    postalCode?: Maybe<Scalars['String']>;
    countryCode?: Maybe<Scalars['String']>;
    phoneNumber?: Maybe<Scalars['String']>;
    defaultShippingAddress?: Maybe<Scalars['Boolean']>;
    defaultBillingAddress?: Maybe<Scalars['Boolean']>;
    customFields?: Maybe<Scalars['JSON']>;
};

/** Indicates that an operation succeeded, where we do not want to return any more specific information. */
export type Success = {
    success: Scalars['Boolean'];
};

/** Retured when attempting an operation that relies on the NativeAuthStrategy, if that strategy is not configured. */
export type NativeAuthStrategyError = ErrorResult & {
    errorCode: ErrorCode;
    message: Scalars['String'];
};

/** Returned if the user authentication credentials are not valid */
export type InvalidCredentialsError = ErrorResult & {
    errorCode: ErrorCode;
    message: Scalars['String'];
    authenticationError: Scalars['String'];
};

/** Returned if there is an error in transitioning the Order state */
export type OrderStateTransitionError = ErrorResult & {
    errorCode: ErrorCode;
    message: Scalars['String'];
    transitionError: Scalars['String'];
    fromState: Scalars['String'];
    toState: Scalars['String'];
};

/** Retured when attemting to create a Customer with an email address already registered to an existing User. */
export type EmailAddressConflictError = ErrorResult & {
    errorCode: ErrorCode;
    message: Scalars['String'];
};

/**
 * @description
 * ISO 4217 currency code
 *
 * @docsCategory common
 */
export enum CurrencyCode {
    /** United Arab Emirates dirham */
    AED = 'AED',
    /** Afghan afghani */
    AFN = 'AFN',
    /** Albanian lek */
    ALL = 'ALL',
    /** Armenian dram */
    AMD = 'AMD',
    /** Netherlands Antillean guilder */
    ANG = 'ANG',
    /** Angolan kwanza */
    AOA = 'AOA',
    /** Argentine peso */
    ARS = 'ARS',
    /** Australian dollar */
    AUD = 'AUD',
    /** Aruban florin */
    AWG = 'AWG',
    /** Azerbaijani manat */
    AZN = 'AZN',
    /** Bosnia and Herzegovina convertible mark */
    BAM = 'BAM',
    /** Barbados dollar */
    BBD = 'BBD',
    /** Bangladeshi taka */
    BDT = 'BDT',
    /** Bulgarian lev */
    BGN = 'BGN',
    /** Bahraini dinar */
    BHD = 'BHD',
    /** Burundian franc */
    BIF = 'BIF',
    /** Bermudian dollar */
    BMD = 'BMD',
    /** Brunei dollar */
    BND = 'BND',
    /** Boliviano */
    BOB = 'BOB',
    /** Brazilian real */
    BRL = 'BRL',
    /** Bahamian dollar */
    BSD = 'BSD',
    /** Bhutanese ngultrum */
    BTN = 'BTN',
    /** Botswana pula */
    BWP = 'BWP',
    /** Belarusian ruble */
    BYN = 'BYN',
    /** Belize dollar */
    BZD = 'BZD',
    /** Canadian dollar */
    CAD = 'CAD',
    /** Congolese franc */
    CDF = 'CDF',
    /** Swiss franc */
    CHF = 'CHF',
    /** Chilean peso */
    CLP = 'CLP',
    /** Renminbi (Chinese) yuan */
    CNY = 'CNY',
    /** Colombian peso */
    COP = 'COP',
    /** Costa Rican colon */
    CRC = 'CRC',
    /** Cuban convertible peso */
    CUC = 'CUC',
    /** Cuban peso */
    CUP = 'CUP',
    /** Cape Verde escudo */
    CVE = 'CVE',
    /** Czech koruna */
    CZK = 'CZK',
    /** Djiboutian franc */
    DJF = 'DJF',
    /** Danish krone */
    DKK = 'DKK',
    /** Dominican peso */
    DOP = 'DOP',
    /** Algerian dinar */
    DZD = 'DZD',
    /** Egyptian pound */
    EGP = 'EGP',
    /** Eritrean nakfa */
    ERN = 'ERN',
    /** Ethiopian birr */
    ETB = 'ETB',
    /** Euro */
    EUR = 'EUR',
    /** Fiji dollar */
    FJD = 'FJD',
    /** Falkland Islands pound */
    FKP = 'FKP',
    /** Pound sterling */
    GBP = 'GBP',
    /** Georgian lari */
    GEL = 'GEL',
    /** Ghanaian cedi */
    GHS = 'GHS',
    /** Gibraltar pound */
    GIP = 'GIP',
    /** Gambian dalasi */
    GMD = 'GMD',
    /** Guinean franc */
    GNF = 'GNF',
    /** Guatemalan quetzal */
    GTQ = 'GTQ',
    /** Guyanese dollar */
    GYD = 'GYD',
    /** Hong Kong dollar */
    HKD = 'HKD',
    /** Honduran lempira */
    HNL = 'HNL',
    /** Croatian kuna */
    HRK = 'HRK',
    /** Haitian gourde */
    HTG = 'HTG',
    /** Hungarian forint */
    HUF = 'HUF',
    /** Indonesian rupiah */
    IDR = 'IDR',
    /** Israeli new shekel */
    ILS = 'ILS',
    /** Indian rupee */
    INR = 'INR',
    /** Iraqi dinar */
    IQD = 'IQD',
    /** Iranian rial */
    IRR = 'IRR',
    /** Icelandic króna */
    ISK = 'ISK',
    /** Jamaican dollar */
    JMD = 'JMD',
    /** Jordanian dinar */
    JOD = 'JOD',
    /** Japanese yen */
    JPY = 'JPY',
    /** Kenyan shilling */
    KES = 'KES',
    /** Kyrgyzstani som */
    KGS = 'KGS',
    /** Cambodian riel */
    KHR = 'KHR',
    /** Comoro franc */
    KMF = 'KMF',
    /** North Korean won */
    KPW = 'KPW',
    /** South Korean won */
    KRW = 'KRW',
    /** Kuwaiti dinar */
    KWD = 'KWD',
    /** Cayman Islands dollar */
    KYD = 'KYD',
    /** Kazakhstani tenge */
    KZT = 'KZT',
    /** Lao kip */
    LAK = 'LAK',
    /** Lebanese pound */
    LBP = 'LBP',
    /** Sri Lankan rupee */
    LKR = 'LKR',
    /** Liberian dollar */
    LRD = 'LRD',
    /** Lesotho loti */
    LSL = 'LSL',
    /** Libyan dinar */
    LYD = 'LYD',
    /** Moroccan dirham */
    MAD = 'MAD',
    /** Moldovan leu */
    MDL = 'MDL',
    /** Malagasy ariary */
    MGA = 'MGA',
    /** Macedonian denar */
    MKD = 'MKD',
    /** Myanmar kyat */
    MMK = 'MMK',
    /** Mongolian tögrög */
    MNT = 'MNT',
    /** Macanese pataca */
    MOP = 'MOP',
    /** Mauritanian ouguiya */
    MRU = 'MRU',
    /** Mauritian rupee */
    MUR = 'MUR',
    /** Maldivian rufiyaa */
    MVR = 'MVR',
    /** Malawian kwacha */
    MWK = 'MWK',
    /** Mexican peso */
    MXN = 'MXN',
    /** Malaysian ringgit */
    MYR = 'MYR',
    /** Mozambican metical */
    MZN = 'MZN',
    /** Namibian dollar */
    NAD = 'NAD',
    /** Nigerian naira */
    NGN = 'NGN',
    /** Nicaraguan córdoba */
    NIO = 'NIO',
    /** Norwegian krone */
    NOK = 'NOK',
    /** Nepalese rupee */
    NPR = 'NPR',
    /** New Zealand dollar */
    NZD = 'NZD',
    /** Omani rial */
    OMR = 'OMR',
    /** Panamanian balboa */
    PAB = 'PAB',
    /** Peruvian sol */
    PEN = 'PEN',
    /** Papua New Guinean kina */
    PGK = 'PGK',
    /** Philippine peso */
    PHP = 'PHP',
    /** Pakistani rupee */
    PKR = 'PKR',
    /** Polish złoty */
    PLN = 'PLN',
    /** Paraguayan guaraní */
    PYG = 'PYG',
    /** Qatari riyal */
    QAR = 'QAR',
    /** Romanian leu */
    RON = 'RON',
    /** Serbian dinar */
    RSD = 'RSD',
    /** Russian ruble */
    RUB = 'RUB',
    /** Rwandan franc */
    RWF = 'RWF',
    /** Saudi riyal */
    SAR = 'SAR',
    /** Solomon Islands dollar */
    SBD = 'SBD',
    /** Seychelles rupee */
    SCR = 'SCR',
    /** Sudanese pound */
    SDG = 'SDG',
    /** Swedish krona/kronor */
    SEK = 'SEK',
    /** Singapore dollar */
    SGD = 'SGD',
    /** Saint Helena pound */
    SHP = 'SHP',
    /** Sierra Leonean leone */
    SLL = 'SLL',
    /** Somali shilling */
    SOS = 'SOS',
    /** Surinamese dollar */
    SRD = 'SRD',
    /** South Sudanese pound */
    SSP = 'SSP',
    /** São Tomé and Príncipe dobra */
    STN = 'STN',
    /** Salvadoran colón */
    SVC = 'SVC',
    /** Syrian pound */
    SYP = 'SYP',
    /** Swazi lilangeni */
    SZL = 'SZL',
    /** Thai baht */
    THB = 'THB',
    /** Tajikistani somoni */
    TJS = 'TJS',
    /** Turkmenistan manat */
    TMT = 'TMT',
    /** Tunisian dinar */
    TND = 'TND',
    /** Tongan paʻanga */
    TOP = 'TOP',
    /** Turkish lira */
    TRY = 'TRY',
    /** Trinidad and Tobago dollar */
    TTD = 'TTD',
    /** New Taiwan dollar */
    TWD = 'TWD',
    /** Tanzanian shilling */
    TZS = 'TZS',
    /** Ukrainian hryvnia */
    UAH = 'UAH',
    /** Ugandan shilling */
    UGX = 'UGX',
    /** United States dollar */
    USD = 'USD',
    /** Uruguayan peso */
    UYU = 'UYU',
    /** Uzbekistan som */
    UZS = 'UZS',
    /** Venezuelan bolívar soberano */
    VES = 'VES',
    /** Vietnamese đồng */
    VND = 'VND',
    /** Vanuatu vatu */
    VUV = 'VUV',
    /** Samoan tala */
    WST = 'WST',
    /** CFA franc BEAC */
    XAF = 'XAF',
    /** East Caribbean dollar */
    XCD = 'XCD',
    /** CFA franc BCEAO */
    XOF = 'XOF',
    /** CFP franc (franc Pacifique) */
    XPF = 'XPF',
    /** Yemeni rial */
    YER = 'YER',
    /** South African rand */
    ZAR = 'ZAR',
    /** Zambian kwacha */
    ZMW = 'ZMW',
    /** Zimbabwean dollar */
    ZWL = 'ZWL',
}

export type CustomField = {
    name: Scalars['String'];
    type: Scalars['String'];
    list: Scalars['Boolean'];
    label?: Maybe<Array<LocalizedString>>;
    description?: Maybe<Array<LocalizedString>>;
    readonly?: Maybe<Scalars['Boolean']>;
    internal?: Maybe<Scalars['Boolean']>;
};

export type StringCustomFieldConfig = CustomField & {
    name: Scalars['String'];
    type: Scalars['String'];
    list: Scalars['Boolean'];
    length?: Maybe<Scalars['Int']>;
    label?: Maybe<Array<LocalizedString>>;
    description?: Maybe<Array<LocalizedString>>;
    readonly?: Maybe<Scalars['Boolean']>;
    internal?: Maybe<Scalars['Boolean']>;
    pattern?: Maybe<Scalars['String']>;
    options?: Maybe<Array<StringFieldOption>>;
};

export type StringFieldOption = {
    value: Scalars['String'];
    label?: Maybe<Array<LocalizedString>>;
};

export type LocaleStringCustomFieldConfig = CustomField & {
    name: Scalars['String'];
    type: Scalars['String'];
    list: Scalars['Boolean'];
    length?: Maybe<Scalars['Int']>;
    label?: Maybe<Array<LocalizedString>>;
    description?: Maybe<Array<LocalizedString>>;
    readonly?: Maybe<Scalars['Boolean']>;
    internal?: Maybe<Scalars['Boolean']>;
    pattern?: Maybe<Scalars['String']>;
};

export type IntCustomFieldConfig = CustomField & {
    name: Scalars['String'];
    type: Scalars['String'];
    list: Scalars['Boolean'];
    label?: Maybe<Array<LocalizedString>>;
    description?: Maybe<Array<LocalizedString>>;
    readonly?: Maybe<Scalars['Boolean']>;
    internal?: Maybe<Scalars['Boolean']>;
    min?: Maybe<Scalars['Int']>;
    max?: Maybe<Scalars['Int']>;
    step?: Maybe<Scalars['Int']>;
};

export type FloatCustomFieldConfig = CustomField & {
    name: Scalars['String'];
    type: Scalars['String'];
    list: Scalars['Boolean'];
    label?: Maybe<Array<LocalizedString>>;
    description?: Maybe<Array<LocalizedString>>;
    readonly?: Maybe<Scalars['Boolean']>;
    internal?: Maybe<Scalars['Boolean']>;
    min?: Maybe<Scalars['Float']>;
    max?: Maybe<Scalars['Float']>;
    step?: Maybe<Scalars['Float']>;
};

export type BooleanCustomFieldConfig = CustomField & {
    name: Scalars['String'];
    type: Scalars['String'];
    list: Scalars['Boolean'];
    label?: Maybe<Array<LocalizedString>>;
    description?: Maybe<Array<LocalizedString>>;
    readonly?: Maybe<Scalars['Boolean']>;
    internal?: Maybe<Scalars['Boolean']>;
};

/**
 * Expects the same validation formats as the `<input type="datetime-local">` HTML element.
 * See https://developer.mozilla.org/en-US/docs/Web/HTML/Element/input/datetime-local#Additional_attributes
 */
export type DateTimeCustomFieldConfig = CustomField & {
    name: Scalars['String'];
    type: Scalars['String'];
    list: Scalars['Boolean'];
    label?: Maybe<Array<LocalizedString>>;
    description?: Maybe<Array<LocalizedString>>;
    readonly?: Maybe<Scalars['Boolean']>;
    internal?: Maybe<Scalars['Boolean']>;
    min?: Maybe<Scalars['String']>;
    max?: Maybe<Scalars['String']>;
    step?: Maybe<Scalars['Int']>;
};

export type LocalizedString = {
    languageCode: LanguageCode;
    value: Scalars['String'];
};

export type CustomFieldConfig =
    | StringCustomFieldConfig
    | LocaleStringCustomFieldConfig
    | IntCustomFieldConfig
    | FloatCustomFieldConfig
    | BooleanCustomFieldConfig
    | DateTimeCustomFieldConfig;

/**
 * @description
 * Languages in the form of a ISO 639-1 language code with optional
 * region or script modifier (e.g. de_AT). The selection available is based
 * on the [Unicode CLDR summary list](https://unicode-org.github.io/cldr-staging/charts/37/summary/root.html)
 * and includes the major spoken languages of the world and any widely-used variants.
 *
 * @docsCategory common
 */
export enum LanguageCode {
    /** Afrikaans */
    af = 'af',
    /** Akan */
    ak = 'ak',
    /** Albanian */
    sq = 'sq',
    /** Amharic */
    am = 'am',
    /** Arabic */
    ar = 'ar',
    /** Armenian */
    hy = 'hy',
    /** Assamese */
    as = 'as',
    /** Azerbaijani */
    az = 'az',
    /** Bambara */
    bm = 'bm',
    /** Bangla */
    bn = 'bn',
    /** Basque */
    eu = 'eu',
    /** Belarusian */
    be = 'be',
    /** Bosnian */
    bs = 'bs',
    /** Breton */
    br = 'br',
    /** Bulgarian */
    bg = 'bg',
    /** Burmese */
    my = 'my',
    /** Catalan */
    ca = 'ca',
    /** Chechen */
    ce = 'ce',
    /** Chinese */
    zh = 'zh',
    /** Simplified Chinese */
    zh_Hans = 'zh_Hans',
    /** Traditional Chinese */
    zh_Hant = 'zh_Hant',
    /** Church Slavic */
    cu = 'cu',
    /** Cornish */
    kw = 'kw',
    /** Corsican */
    co = 'co',
    /** Croatian */
    hr = 'hr',
    /** Czech */
    cs = 'cs',
    /** Danish */
    da = 'da',
    /** Dutch */
    nl = 'nl',
    /** Flemish */
    nl_BE = 'nl_BE',
    /** Dzongkha */
    dz = 'dz',
    /** English */
    en = 'en',
    /** Australian English */
    en_AU = 'en_AU',
    /** Canadian English */
    en_CA = 'en_CA',
    /** British English */
    en_GB = 'en_GB',
    /** American English */
    en_US = 'en_US',
    /** Esperanto */
    eo = 'eo',
    /** Estonian */
    et = 'et',
    /** Ewe */
    ee = 'ee',
    /** Faroese */
    fo = 'fo',
    /** Finnish */
    fi = 'fi',
    /** French */
    fr = 'fr',
    /** Canadian French */
    fr_CA = 'fr_CA',
    /** Swiss French */
    fr_CH = 'fr_CH',
    /** Fulah */
    ff = 'ff',
    /** Galician */
    gl = 'gl',
    /** Ganda */
    lg = 'lg',
    /** Georgian */
    ka = 'ka',
    /** German */
    de = 'de',
    /** Austrian German */
    de_AT = 'de_AT',
    /** Swiss High German */
    de_CH = 'de_CH',
    /** Greek */
    el = 'el',
    /** Gujarati */
    gu = 'gu',
    /** Haitian Creole */
    ht = 'ht',
    /** Hausa */
    ha = 'ha',
    /** Hebrew */
    he = 'he',
    /** Hindi */
    hi = 'hi',
    /** Hungarian */
    hu = 'hu',
    /** Icelandic */
    is = 'is',
    /** Igbo */
    ig = 'ig',
    /** Indonesian */
    id = 'id',
    /** Interlingua */
    ia = 'ia',
    /** Irish */
    ga = 'ga',
    /** Italian */
    it = 'it',
    /** Japanese */
    ja = 'ja',
    /** Javanese */
    jv = 'jv',
    /** Kalaallisut */
    kl = 'kl',
    /** Kannada */
    kn = 'kn',
    /** Kashmiri */
    ks = 'ks',
    /** Kazakh */
    kk = 'kk',
    /** Khmer */
    km = 'km',
    /** Kikuyu */
    ki = 'ki',
    /** Kinyarwanda */
    rw = 'rw',
    /** Korean */
    ko = 'ko',
    /** Kurdish */
    ku = 'ku',
    /** Kyrgyz */
    ky = 'ky',
    /** Lao */
    lo = 'lo',
    /** Latin */
    la = 'la',
    /** Latvian */
    lv = 'lv',
    /** Lingala */
    ln = 'ln',
    /** Lithuanian */
    lt = 'lt',
    /** Luba-Katanga */
    lu = 'lu',
    /** Luxembourgish */
    lb = 'lb',
    /** Macedonian */
    mk = 'mk',
    /** Malagasy */
    mg = 'mg',
    /** Malay */
    ms = 'ms',
    /** Malayalam */
    ml = 'ml',
    /** Maltese */
    mt = 'mt',
    /** Manx */
    gv = 'gv',
    /** Maori */
    mi = 'mi',
    /** Marathi */
    mr = 'mr',
    /** Mongolian */
    mn = 'mn',
    /** Nepali */
    ne = 'ne',
    /** North Ndebele */
    nd = 'nd',
    /** Northern Sami */
    se = 'se',
    /** Norwegian Bokmål */
    nb = 'nb',
    /** Norwegian Nynorsk */
    nn = 'nn',
    /** Nyanja */
    ny = 'ny',
    /** Odia */
    or = 'or',
    /** Oromo */
    om = 'om',
    /** Ossetic */
    os = 'os',
    /** Pashto */
    ps = 'ps',
    /** Persian */
    fa = 'fa',
    /** Dari */
    fa_AF = 'fa_AF',
    /** Polish */
    pl = 'pl',
    /** Portuguese */
    pt = 'pt',
    /** Brazilian Portuguese */
    pt_BR = 'pt_BR',
    /** European Portuguese */
    pt_PT = 'pt_PT',
    /** Punjabi */
    pa = 'pa',
    /** Quechua */
    qu = 'qu',
    /** Romanian */
    ro = 'ro',
    /** Moldavian */
    ro_MD = 'ro_MD',
    /** Romansh */
    rm = 'rm',
    /** Rundi */
    rn = 'rn',
    /** Russian */
    ru = 'ru',
    /** Samoan */
    sm = 'sm',
    /** Sango */
    sg = 'sg',
    /** Sanskrit */
    sa = 'sa',
    /** Scottish Gaelic */
    gd = 'gd',
    /** Serbian */
    sr = 'sr',
    /** Shona */
    sn = 'sn',
    /** Sichuan Yi */
    ii = 'ii',
    /** Sindhi */
    sd = 'sd',
    /** Sinhala */
    si = 'si',
    /** Slovak */
    sk = 'sk',
    /** Slovenian */
    sl = 'sl',
    /** Somali */
    so = 'so',
    /** Southern Sotho */
    st = 'st',
    /** Spanish */
    es = 'es',
    /** European Spanish */
    es_ES = 'es_ES',
    /** Mexican Spanish */
    es_MX = 'es_MX',
    /** Sundanese */
    su = 'su',
    /** Swahili */
    sw = 'sw',
    /** Congo Swahili */
    sw_CD = 'sw_CD',
    /** Swedish */
    sv = 'sv',
    /** Tajik */
    tg = 'tg',
    /** Tamil */
    ta = 'ta',
    /** Tatar */
    tt = 'tt',
    /** Telugu */
    te = 'te',
    /** Thai */
    th = 'th',
    /** Tibetan */
    bo = 'bo',
    /** Tigrinya */
    ti = 'ti',
    /** Tongan */
    to = 'to',
    /** Turkish */
    tr = 'tr',
    /** Turkmen */
    tk = 'tk',
    /** Ukrainian */
    uk = 'uk',
    /** Urdu */
    ur = 'ur',
    /** Uyghur */
    ug = 'ug',
    /** Uzbek */
    uz = 'uz',
    /** Vietnamese */
    vi = 'vi',
    /** Volapük */
    vo = 'vo',
    /** Welsh */
    cy = 'cy',
    /** Western Frisian */
    fy = 'fy',
    /** Wolof */
    wo = 'wo',
    /** Xhosa */
    xh = 'xh',
    /** Yiddish */
    yi = 'yi',
    /** Yoruba */
    yo = 'yo',
    /** Zulu */
    zu = 'zu',
<<<<<<< HEAD
}

/**
 * "
 * @description
 * Permissions for administrators and customers. Used to control access to
 * GraphQL resolvers via the {@link Allow} decorator.
 *
 * @docsCategory common
 */
export enum Permission {
    /**  The Authenticated role means simply that the user is logged in  */
    Authenticated = 'Authenticated',
    /**  SuperAdmin can perform the most sensitive tasks */
    SuperAdmin = 'SuperAdmin',
    /**  Owner means the user owns this entity, e.g. a Customer's own Order */
    Owner = 'Owner',
    /**  Public means any unauthenticated user may perform the operation  */
    Public = 'Public',
    CreateCatalog = 'CreateCatalog',
    ReadCatalog = 'ReadCatalog',
    UpdateCatalog = 'UpdateCatalog',
    DeleteCatalog = 'DeleteCatalog',
    CreateCustomer = 'CreateCustomer',
    ReadCustomer = 'ReadCustomer',
    UpdateCustomer = 'UpdateCustomer',
    DeleteCustomer = 'DeleteCustomer',
    CreateAdministrator = 'CreateAdministrator',
    ReadAdministrator = 'ReadAdministrator',
    UpdateAdministrator = 'UpdateAdministrator',
    DeleteAdministrator = 'DeleteAdministrator',
    CreateOrder = 'CreateOrder',
    ReadOrder = 'ReadOrder',
    UpdateOrder = 'UpdateOrder',
    DeleteOrder = 'DeleteOrder',
    CreatePromotion = 'CreatePromotion',
    ReadPromotion = 'ReadPromotion',
    UpdatePromotion = 'UpdatePromotion',
    DeletePromotion = 'DeletePromotion',
    CreateSettings = 'CreateSettings',
    ReadSettings = 'ReadSettings',
    UpdateSettings = 'UpdateSettings',
    DeleteSettings = 'DeleteSettings',
=======
>>>>>>> 4713425d
}

export type RegisterCustomerInput = {
    emailAddress: Scalars['String'];
    title?: Maybe<Scalars['String']>;
    firstName?: Maybe<Scalars['String']>;
    lastName?: Maybe<Scalars['String']>;
    phoneNumber?: Maybe<Scalars['String']>;
    password?: Maybe<Scalars['String']>;
};

export type UpdateCustomerInput = {
    title?: Maybe<Scalars['String']>;
    firstName?: Maybe<Scalars['String']>;
    lastName?: Maybe<Scalars['String']>;
    phoneNumber?: Maybe<Scalars['String']>;
    customFields?: Maybe<Scalars['JSON']>;
};

/** Passed as input to the `addPaymentToOrder` mutation. */
export type PaymentInput = {
    /** This field should correspond to the `code` property of a PaymentMethodHandler. */
    method: Scalars['String'];
    /**
     * This field should contain arbitrary data passed to the specified PaymentMethodHandler's `createPayment()` method
     * as the "metadata" argument. For example, it could contain an ID for the payment and other
     * data generated by the payment provider.
     */
    metadata: Scalars['JSON'];
};

/** Returned when attempting to modify the contents of an Order that is not in the `AddingItems` state. */
export type OrderModificationError = ErrorResult & {
    errorCode: ErrorCode;
    message: Scalars['String'];
};

/** Retured when the maximum order size limit has been reached. */
export type OrderLimitError = ErrorResult & {
    errorCode: ErrorCode;
    message: Scalars['String'];
    maxItems: Scalars['Int'];
};

/** Retured when attemting to set a negative OrderLine quantity. */
export type NegativeQuantityError = ErrorResult & {
    errorCode: ErrorCode;
    message: Scalars['String'];
<<<<<<< HEAD
=======
};

/** Returned when attempting to add more items to the Order than are available */
export type InsufficientStockError = ErrorResult & {
    errorCode: ErrorCode;
    message: Scalars['String'];
    quantityAvailable: Scalars['Int'];
    order: Order;
};

/** Returned when attempting to set a ShippingMethod for which the order is not eligible */
export type IneligibleShippingMethodError = ErrorResult & {
    errorCode: ErrorCode;
    message: Scalars['String'];
>>>>>>> 4713425d
};

/** Returned when attempting to add a Payment to an Order that is not in the `ArrangingPayment` state. */
export type OrderPaymentStateError = ErrorResult & {
    errorCode: ErrorCode;
    message: Scalars['String'];
};

/** Returned when a Payment fails due to an error. */
export type PaymentFailedError = ErrorResult & {
    errorCode: ErrorCode;
    message: Scalars['String'];
    paymentErrorMessage: Scalars['String'];
};

/** Returned when a Payment is declined by the payment provider. */
export type PaymentDeclinedError = ErrorResult & {
    errorCode: ErrorCode;
    message: Scalars['String'];
    paymentErrorMessage: Scalars['String'];
};

/** Returned if the provided coupon code is invalid */
export type CouponCodeInvalidError = ErrorResult & {
    errorCode: ErrorCode;
    message: Scalars['String'];
    couponCode: Scalars['String'];
};

/** Returned if the provided coupon code is invalid */
export type CouponCodeExpiredError = ErrorResult & {
    errorCode: ErrorCode;
    message: Scalars['String'];
    couponCode: Scalars['String'];
};

/** Returned if the provided coupon code is invalid */
export type CouponCodeLimitError = ErrorResult & {
    errorCode: ErrorCode;
    message: Scalars['String'];
    couponCode: Scalars['String'];
    limit: Scalars['Int'];
};

/** Retured when attemting to set the Customer for an Order when already logged in. */
export type AlreadyLoggedInError = ErrorResult & {
    errorCode: ErrorCode;
    message: Scalars['String'];
};

/** Retured when attemting to register or verify a customer account without a password, when one is required. */
export type MissingPasswordError = ErrorResult & {
    errorCode: ErrorCode;
    message: Scalars['String'];
};

/** Retured when attemting to verify a customer account with a password, when a password has already been set. */
export type PasswordAlreadySetError = ErrorResult & {
    errorCode: ErrorCode;
    message: Scalars['String'];
};

/**
 * Retured if the verification token (used to verify a Customer's email address) is either
 * invalid or does not match any expected tokens.
 */
export type VerificationTokenInvalidError = ErrorResult & {
    errorCode: ErrorCode;
    message: Scalars['String'];
};

/**
 * Returned if the verification token (used to verify a Customer's email address) is valid, but has
 * expired according to the `verificationTokenDuration` setting in the AuthOptions.
 */
export type VerificationTokenExpiredError = ErrorResult & {
    errorCode: ErrorCode;
    message: Scalars['String'];
};

/**
 * Retured if the token used to change a Customer's email address is either
 * invalid or does not match any expected tokens.
 */
export type IdentifierChangeTokenInvalidError = ErrorResult & {
    errorCode: ErrorCode;
    message: Scalars['String'];
};

/**
 * Retured if the token used to change a Customer's email address is valid, but has
 * expired according to the `verificationTokenDuration` setting in the AuthOptions.
 */
export type IdentifierChangeTokenExpiredError = ErrorResult & {
    errorCode: ErrorCode;
    message: Scalars['String'];
};

/**
 * Retured if the token used to reset a Customer's password is either
 * invalid or does not match any expected tokens.
 */
export type PasswordResetTokenInvalidError = ErrorResult & {
    errorCode: ErrorCode;
    message: Scalars['String'];
};

/**
 * Retured if the token used to reset a Customer's password is valid, but has
 * expired according to the `verificationTokenDuration` setting in the AuthOptions.
 */
export type PasswordResetTokenExpiredError = ErrorResult & {
    errorCode: ErrorCode;
    message: Scalars['String'];
};

/**
 * Returned if `authOptions.requireVerification` is set to `true` (which is the default)
 * and an unverified user attempts to authenticate.
 */
export type NotVerifiedError = ErrorResult & {
    errorCode: ErrorCode;
    message: Scalars['String'];
};

export type UpdateOrderItemsResult =
    | Order
    | OrderModificationError
    | OrderLimitError
    | NegativeQuantityError
    | InsufficientStockError;

export type RemoveOrderItemsResult = Order | OrderModificationError;

export type SetOrderShippingMethodResult = Order | OrderModificationError | IneligibleShippingMethodError;

export type ApplyCouponCodeResult =
    | Order
    | CouponCodeExpiredError
    | CouponCodeInvalidError
    | CouponCodeLimitError;

export type AddPaymentToOrderResult =
    | Order
    | OrderPaymentStateError
    | PaymentFailedError
    | PaymentDeclinedError
    | OrderStateTransitionError;

export type TransitionOrderToStateResult = Order | OrderStateTransitionError;

export type SetCustomerForOrderResult = Order | AlreadyLoggedInError | EmailAddressConflictError;

export type RegisterCustomerAccountResult = Success | MissingPasswordError | NativeAuthStrategyError;

export type RefreshCustomerVerificationResult = Success | NativeAuthStrategyError;

export type VerifyCustomerAccountResult =
    | CurrentUser
    | VerificationTokenInvalidError
    | VerificationTokenExpiredError
    | MissingPasswordError
    | PasswordAlreadySetError
    | NativeAuthStrategyError;

export type UpdateCustomerPasswordResult = Success | InvalidCredentialsError | NativeAuthStrategyError;

export type RequestUpdateCustomerEmailAddressResult =
    | Success
    | InvalidCredentialsError
    | EmailAddressConflictError
    | NativeAuthStrategyError;

export type UpdateCustomerEmailAddressResult =
    | Success
    | IdentifierChangeTokenInvalidError
    | IdentifierChangeTokenExpiredError
    | NativeAuthStrategyError;

export type RequestPasswordResetResult = Success | NativeAuthStrategyError;

export type ResetPasswordResult =
    | CurrentUser
    | PasswordResetTokenInvalidError
    | PasswordResetTokenExpiredError
    | NativeAuthStrategyError;

export type NativeAuthenticationResult =
    | CurrentUser
    | InvalidCredentialsError
    | NotVerifiedError
    | NativeAuthStrategyError;

export type AuthenticationResult = CurrentUser | InvalidCredentialsError | NotVerifiedError;

export type Address = Node & {
    id: Scalars['ID'];
    createdAt: Scalars['DateTime'];
    updatedAt: Scalars['DateTime'];
    fullName?: Maybe<Scalars['String']>;
    company?: Maybe<Scalars['String']>;
    streetLine1: Scalars['String'];
    streetLine2?: Maybe<Scalars['String']>;
    city?: Maybe<Scalars['String']>;
    province?: Maybe<Scalars['String']>;
    postalCode?: Maybe<Scalars['String']>;
    country: Country;
    phoneNumber?: Maybe<Scalars['String']>;
    defaultShippingAddress?: Maybe<Scalars['Boolean']>;
    defaultBillingAddress?: Maybe<Scalars['Boolean']>;
    customFields?: Maybe<Scalars['JSON']>;
};

export type Administrator = Node & {
    id: Scalars['ID'];
    createdAt: Scalars['DateTime'];
    updatedAt: Scalars['DateTime'];
    firstName: Scalars['String'];
    lastName: Scalars['String'];
    emailAddress: Scalars['String'];
    user: User;
};

export type AdministratorList = PaginatedList & {
    items: Array<Administrator>;
    totalItems: Scalars['Int'];
};

export type Asset = Node & {
    id: Scalars['ID'];
    createdAt: Scalars['DateTime'];
    updatedAt: Scalars['DateTime'];
    name: Scalars['String'];
    type: AssetType;
    fileSize: Scalars['Int'];
    mimeType: Scalars['String'];
    width: Scalars['Int'];
    height: Scalars['Int'];
    source: Scalars['String'];
    preview: Scalars['String'];
    focalPoint?: Maybe<Coordinate>;
};

export type Coordinate = {
    x: Scalars['Float'];
    y: Scalars['Float'];
};

export type AssetList = PaginatedList & {
    items: Array<Asset>;
    totalItems: Scalars['Int'];
};

export enum AssetType {
    IMAGE = 'IMAGE',
    VIDEO = 'VIDEO',
    BINARY = 'BINARY',
}

export type CurrentUser = {
    id: Scalars['ID'];
    identifier: Scalars['String'];
    channels: Array<CurrentUserChannel>;
};

export type CurrentUserChannel = {
    id: Scalars['ID'];
    token: Scalars['String'];
    code: Scalars['String'];
    permissions: Array<Permission>;
};

export type Channel = Node & {
    id: Scalars['ID'];
    createdAt: Scalars['DateTime'];
    updatedAt: Scalars['DateTime'];
    code: Scalars['String'];
    token: Scalars['String'];
    defaultTaxZone?: Maybe<Zone>;
    defaultShippingZone?: Maybe<Zone>;
    defaultLanguageCode: LanguageCode;
    currencyCode: CurrencyCode;
    pricesIncludeTax: Scalars['Boolean'];
};

export type Collection = Node & {
    id: Scalars['ID'];
    createdAt: Scalars['DateTime'];
    updatedAt: Scalars['DateTime'];
    languageCode?: Maybe<LanguageCode>;
    name: Scalars['String'];
    slug: Scalars['String'];
    breadcrumbs: Array<CollectionBreadcrumb>;
    position: Scalars['Int'];
    description: Scalars['String'];
    featuredAsset?: Maybe<Asset>;
    assets: Array<Asset>;
    parent?: Maybe<Collection>;
    children?: Maybe<Array<Collection>>;
    filters: Array<ConfigurableOperation>;
    translations: Array<CollectionTranslation>;
    productVariants: ProductVariantList;
    customFields?: Maybe<Scalars['JSON']>;
};

export type CollectionProductVariantsArgs = {
    options?: Maybe<ProductVariantListOptions>;
};

export type CollectionBreadcrumb = {
    id: Scalars['ID'];
    name: Scalars['String'];
    slug: Scalars['String'];
};

export type CollectionTranslation = {
    id: Scalars['ID'];
    createdAt: Scalars['DateTime'];
    updatedAt: Scalars['DateTime'];
    languageCode: LanguageCode;
    name: Scalars['String'];
    slug: Scalars['String'];
    description: Scalars['String'];
};

export type CollectionList = PaginatedList & {
    items: Array<Collection>;
    totalItems: Scalars['Int'];
};

export type ProductVariantList = PaginatedList & {
    items: Array<ProductVariant>;
    totalItems: Scalars['Int'];
};

export type Country = Node & {
    id: Scalars['ID'];
    createdAt: Scalars['DateTime'];
    updatedAt: Scalars['DateTime'];
    languageCode: LanguageCode;
    code: Scalars['String'];
    name: Scalars['String'];
    enabled: Scalars['Boolean'];
    translations: Array<CountryTranslation>;
};

export type CountryTranslation = {
    id: Scalars['ID'];
    createdAt: Scalars['DateTime'];
    updatedAt: Scalars['DateTime'];
    languageCode: LanguageCode;
    name: Scalars['String'];
};

export type CountryList = PaginatedList & {
    items: Array<Country>;
    totalItems: Scalars['Int'];
};

export type CustomerGroup = Node & {
    id: Scalars['ID'];
    createdAt: Scalars['DateTime'];
    updatedAt: Scalars['DateTime'];
    name: Scalars['String'];
    customers: CustomerList;
};

export type CustomerGroupCustomersArgs = {
    options?: Maybe<CustomerListOptions>;
};

export type Customer = Node & {
    id: Scalars['ID'];
    createdAt: Scalars['DateTime'];
    updatedAt: Scalars['DateTime'];
    title?: Maybe<Scalars['String']>;
    firstName: Scalars['String'];
    lastName: Scalars['String'];
    phoneNumber?: Maybe<Scalars['String']>;
    emailAddress: Scalars['String'];
    addresses?: Maybe<Array<Address>>;
    orders: OrderList;
    user?: Maybe<User>;
    customFields?: Maybe<Scalars['JSON']>;
};

export type CustomerOrdersArgs = {
    options?: Maybe<OrderListOptions>;
};

export type CustomerList = PaginatedList & {
    items: Array<Customer>;
    totalItems: Scalars['Int'];
};

export type FacetValue = Node & {
    id: Scalars['ID'];
    createdAt: Scalars['DateTime'];
    updatedAt: Scalars['DateTime'];
    languageCode: LanguageCode;
    facet: Facet;
    name: Scalars['String'];
    code: Scalars['String'];
    translations: Array<FacetValueTranslation>;
    customFields?: Maybe<Scalars['JSON']>;
};

export type FacetValueTranslation = {
    id: Scalars['ID'];
    createdAt: Scalars['DateTime'];
    updatedAt: Scalars['DateTime'];
    languageCode: LanguageCode;
    name: Scalars['String'];
};

export type Facet = Node & {
    id: Scalars['ID'];
    createdAt: Scalars['DateTime'];
    updatedAt: Scalars['DateTime'];
    languageCode: LanguageCode;
    name: Scalars['String'];
    code: Scalars['String'];
    values: Array<FacetValue>;
    translations: Array<FacetTranslation>;
    customFields?: Maybe<Scalars['JSON']>;
};

export type FacetTranslation = {
    id: Scalars['ID'];
    createdAt: Scalars['DateTime'];
    updatedAt: Scalars['DateTime'];
    languageCode: LanguageCode;
    name: Scalars['String'];
};

export type FacetList = PaginatedList & {
    items: Array<Facet>;
    totalItems: Scalars['Int'];
};

export type GlobalSettings = {
    id: Scalars['ID'];
    createdAt: Scalars['DateTime'];
    updatedAt: Scalars['DateTime'];
    availableLanguages: Array<LanguageCode>;
    trackInventory: Scalars['Boolean'];
<<<<<<< HEAD
=======
    outOfStockThreshold: Scalars['Int'];
>>>>>>> 4713425d
    serverConfig: ServerConfig;
    customFields?: Maybe<Scalars['JSON']>;
};

export type OrderProcessState = {
    name: Scalars['String'];
    to: Array<Scalars['String']>;
<<<<<<< HEAD
=======
};

export type PermissionDefinition = {
    name: Scalars['String'];
    description: Scalars['String'];
    assignable: Scalars['Boolean'];
>>>>>>> 4713425d
};

export type ServerConfig = {
    orderProcess: Array<OrderProcessState>;
    permittedAssetTypes: Array<Scalars['String']>;
<<<<<<< HEAD
=======
    permissions: Array<PermissionDefinition>;
>>>>>>> 4713425d
    customFieldConfig: CustomFields;
};

export type HistoryEntry = Node & {
    id: Scalars['ID'];
    createdAt: Scalars['DateTime'];
    updatedAt: Scalars['DateTime'];
    isPublic: Scalars['Boolean'];
    type: HistoryEntryType;
    administrator?: Maybe<Administrator>;
    data: Scalars['JSON'];
};

export enum HistoryEntryType {
    CUSTOMER_REGISTERED = 'CUSTOMER_REGISTERED',
    CUSTOMER_VERIFIED = 'CUSTOMER_VERIFIED',
    CUSTOMER_DETAIL_UPDATED = 'CUSTOMER_DETAIL_UPDATED',
    CUSTOMER_ADDED_TO_GROUP = 'CUSTOMER_ADDED_TO_GROUP',
    CUSTOMER_REMOVED_FROM_GROUP = 'CUSTOMER_REMOVED_FROM_GROUP',
    CUSTOMER_ADDRESS_CREATED = 'CUSTOMER_ADDRESS_CREATED',
    CUSTOMER_ADDRESS_UPDATED = 'CUSTOMER_ADDRESS_UPDATED',
    CUSTOMER_ADDRESS_DELETED = 'CUSTOMER_ADDRESS_DELETED',
    CUSTOMER_PASSWORD_UPDATED = 'CUSTOMER_PASSWORD_UPDATED',
    CUSTOMER_PASSWORD_RESET_REQUESTED = 'CUSTOMER_PASSWORD_RESET_REQUESTED',
    CUSTOMER_PASSWORD_RESET_VERIFIED = 'CUSTOMER_PASSWORD_RESET_VERIFIED',
    CUSTOMER_EMAIL_UPDATE_REQUESTED = 'CUSTOMER_EMAIL_UPDATE_REQUESTED',
    CUSTOMER_EMAIL_UPDATE_VERIFIED = 'CUSTOMER_EMAIL_UPDATE_VERIFIED',
    CUSTOMER_NOTE = 'CUSTOMER_NOTE',
    ORDER_STATE_TRANSITION = 'ORDER_STATE_TRANSITION',
    ORDER_PAYMENT_TRANSITION = 'ORDER_PAYMENT_TRANSITION',
    ORDER_FULFILLMENT = 'ORDER_FULFILLMENT',
    ORDER_CANCELLATION = 'ORDER_CANCELLATION',
    ORDER_REFUND_TRANSITION = 'ORDER_REFUND_TRANSITION',
    ORDER_FULFILLMENT_TRANSITION = 'ORDER_FULFILLMENT_TRANSITION',
    ORDER_NOTE = 'ORDER_NOTE',
    ORDER_COUPON_APPLIED = 'ORDER_COUPON_APPLIED',
    ORDER_COUPON_REMOVED = 'ORDER_COUPON_REMOVED',
}

export type HistoryEntryList = PaginatedList & {
    items: Array<HistoryEntry>;
    totalItems: Scalars['Int'];
};

export type ImportInfo = {
    errors?: Maybe<Array<Scalars['String']>>;
    processed: Scalars['Int'];
    imported: Scalars['Int'];
};

export type Order = Node & {
    id: Scalars['ID'];
    createdAt: Scalars['DateTime'];
    updatedAt: Scalars['DateTime'];
<<<<<<< HEAD
=======
    /**
     * The date & time that the Order was placed, i.e. the Customer
     * completed the checkout and the Order is no longer "active"
     */
    orderPlacedAt?: Maybe<Scalars['DateTime']>;
>>>>>>> 4713425d
    /** A unique code for the Order */
    code: Scalars['String'];
    state: Scalars['String'];
    /** An order is active as long as the payment process has not been completed */
    active: Scalars['Boolean'];
    customer?: Maybe<Customer>;
    shippingAddress?: Maybe<OrderAddress>;
    billingAddress?: Maybe<OrderAddress>;
    lines: Array<OrderLine>;
    /** Order-level adjustments to the order total, such as discounts from promotions */
    adjustments: Array<Adjustment>;
    couponCodes: Array<Scalars['String']>;
    /** Promotions applied to the order. Only gets populated after the payment process has completed. */
    promotions: Array<Promotion>;
    payments?: Maybe<Array<Payment>>;
    fulfillments?: Maybe<Array<Fulfillment>>;
    totalQuantity: Scalars['Int'];
    subTotalBeforeTax: Scalars['Int'];
    /** The subTotal is the total of the OrderLines, before order-level promotions and shipping has been applied. */
    subTotal: Scalars['Int'];
    currencyCode: CurrencyCode;
    shipping: Scalars['Int'];
    shippingWithTax: Scalars['Int'];
    shippingMethod?: Maybe<ShippingMethod>;
    totalBeforeTax: Scalars['Int'];
    total: Scalars['Int'];
<<<<<<< HEAD
=======
    taxSummary: Array<OrderTaxSummary>;
>>>>>>> 4713425d
    history: HistoryEntryList;
    customFields?: Maybe<Scalars['JSON']>;
};

export type OrderHistoryArgs = {
    options?: Maybe<HistoryEntryListOptions>;
<<<<<<< HEAD
=======
};

/**
 * A summary of the taxes being applied to this order, grouped
 * by taxRate.
 */
export type OrderTaxSummary = {
    /** The taxRate as a percentage */
    taxRate: Scalars['Float'];
    /** The total net price or OrderItems to which this taxRate applies */
    taxBase: Scalars['Int'];
    /** The total tax being applied to the Order at this taxRate */
    taxTotal: Scalars['Int'];
>>>>>>> 4713425d
};

export type OrderAddress = {
    fullName?: Maybe<Scalars['String']>;
    company?: Maybe<Scalars['String']>;
    streetLine1?: Maybe<Scalars['String']>;
    streetLine2?: Maybe<Scalars['String']>;
    city?: Maybe<Scalars['String']>;
    province?: Maybe<Scalars['String']>;
    postalCode?: Maybe<Scalars['String']>;
    country?: Maybe<Scalars['String']>;
    countryCode?: Maybe<Scalars['String']>;
    phoneNumber?: Maybe<Scalars['String']>;
};

export type OrderList = PaginatedList & {
    items: Array<Order>;
    totalItems: Scalars['Int'];
};

export type ShippingMethodQuote = {
    id: Scalars['ID'];
    price: Scalars['Int'];
    priceWithTax: Scalars['Int'];
<<<<<<< HEAD
=======
    name: Scalars['String'];
>>>>>>> 4713425d
    description: Scalars['String'];
    metadata?: Maybe<Scalars['JSON']>;
};

export type OrderItem = Node & {
    id: Scalars['ID'];
    createdAt: Scalars['DateTime'];
    updatedAt: Scalars['DateTime'];
    cancelled: Scalars['Boolean'];
<<<<<<< HEAD
    unitPrice: Scalars['Int'];
    unitPriceWithTax: Scalars['Int'];
=======
    /** The price of a single unit, excluding tax */
    unitPrice: Scalars['Int'];
    /** The price of a single unit, including tax */
    unitPriceWithTax: Scalars['Int'];
    /** @deprecated `unitPrice` is now always without tax */
>>>>>>> 4713425d
    unitPriceIncludesTax: Scalars['Boolean'];
    taxRate: Scalars['Float'];
    adjustments: Array<Adjustment>;
    fulfillment?: Maybe<Fulfillment>;
    refundId?: Maybe<Scalars['ID']>;
};

export type OrderLine = Node & {
    id: Scalars['ID'];
    createdAt: Scalars['DateTime'];
    updatedAt: Scalars['DateTime'];
    productVariant: ProductVariant;
    featuredAsset?: Maybe<Asset>;
    unitPrice: Scalars['Int'];
    unitPriceWithTax: Scalars['Int'];
    quantity: Scalars['Int'];
    items: Array<OrderItem>;
<<<<<<< HEAD
    totalPrice: Scalars['Int'];
=======
    /** @deprecated Use `linePriceWithTax` instead */
    totalPrice: Scalars['Int'];
    taxRate: Scalars['Float'];
    /** The total price of the line excluding tax */
    linePrice: Scalars['Int'];
    /** The total tax on this line */
    lineTax: Scalars['Int'];
    /** The total price of the line including tax */
    linePriceWithTax: Scalars['Int'];
>>>>>>> 4713425d
    adjustments: Array<Adjustment>;
    order: Order;
    customFields?: Maybe<Scalars['JSON']>;
};

export type Payment = Node & {
    id: Scalars['ID'];
    createdAt: Scalars['DateTime'];
    updatedAt: Scalars['DateTime'];
    method: Scalars['String'];
    amount: Scalars['Int'];
    state: Scalars['String'];
    transactionId?: Maybe<Scalars['String']>;
    errorMessage?: Maybe<Scalars['String']>;
    refunds: Array<Refund>;
    metadata?: Maybe<Scalars['JSON']>;
};

export type Refund = Node & {
    id: Scalars['ID'];
    createdAt: Scalars['DateTime'];
    updatedAt: Scalars['DateTime'];
    items: Scalars['Int'];
    shipping: Scalars['Int'];
    adjustment: Scalars['Int'];
    total: Scalars['Int'];
    method?: Maybe<Scalars['String']>;
    state: Scalars['String'];
    transactionId?: Maybe<Scalars['String']>;
    reason?: Maybe<Scalars['String']>;
    orderItems: Array<OrderItem>;
    paymentId: Scalars['ID'];
    metadata?: Maybe<Scalars['JSON']>;
};

export type Fulfillment = Node & {
    id: Scalars['ID'];
    createdAt: Scalars['DateTime'];
    updatedAt: Scalars['DateTime'];
    orderItems: Array<OrderItem>;
    state: Scalars['String'];
    method: Scalars['String'];
    trackingCode?: Maybe<Scalars['String']>;
<<<<<<< HEAD
=======
    customFields?: Maybe<Scalars['JSON']>;
>>>>>>> 4713425d
};

export type PaymentMethod = Node & {
    id: Scalars['ID'];
    createdAt: Scalars['DateTime'];
    updatedAt: Scalars['DateTime'];
    code: Scalars['String'];
    enabled: Scalars['Boolean'];
    configArgs: Array<ConfigArg>;
    definition: ConfigurableOperationDefinition;
};

export type ProductOptionGroup = Node & {
    id: Scalars['ID'];
    createdAt: Scalars['DateTime'];
    updatedAt: Scalars['DateTime'];
    languageCode: LanguageCode;
    code: Scalars['String'];
    name: Scalars['String'];
    options: Array<ProductOption>;
    translations: Array<ProductOptionGroupTranslation>;
    customFields?: Maybe<Scalars['JSON']>;
};

export type ProductOptionGroupTranslation = {
    id: Scalars['ID'];
    createdAt: Scalars['DateTime'];
    updatedAt: Scalars['DateTime'];
    languageCode: LanguageCode;
    name: Scalars['String'];
};

export type ProductOption = Node & {
    id: Scalars['ID'];
    createdAt: Scalars['DateTime'];
    updatedAt: Scalars['DateTime'];
    languageCode: LanguageCode;
    code: Scalars['String'];
    name: Scalars['String'];
    groupId: Scalars['ID'];
    group: ProductOptionGroup;
    translations: Array<ProductOptionTranslation>;
    customFields?: Maybe<Scalars['JSON']>;
};

export type ProductOptionTranslation = {
    id: Scalars['ID'];
    createdAt: Scalars['DateTime'];
    updatedAt: Scalars['DateTime'];
    languageCode: LanguageCode;
    name: Scalars['String'];
};

export type SearchReindexResponse = {
    success: Scalars['Boolean'];
};

export type SearchResponse = {
    items: Array<SearchResult>;
    totalItems: Scalars['Int'];
    facetValues: Array<FacetValueResult>;
};

/**
 * Which FacetValues are present in the products returned
 * by the search, and in what quantity.
 */
export type FacetValueResult = {
    facetValue: FacetValue;
    count: Scalars['Int'];
};

export type SearchResultAsset = {
    id: Scalars['ID'];
    preview: Scalars['String'];
    focalPoint?: Maybe<Coordinate>;
};

export type SearchResult = {
    sku: Scalars['String'];
    slug: Scalars['String'];
    productId: Scalars['ID'];
    productName: Scalars['String'];
    /** @deprecated Use `productAsset.preview` instead */
    productPreview: Scalars['String'];
    productAsset?: Maybe<SearchResultAsset>;
    productVariantId: Scalars['ID'];
    productVariantName: Scalars['String'];
    /** @deprecated Use `productVariantAsset.preview` instead */
    productVariantPreview: Scalars['String'];
    productVariantAsset?: Maybe<SearchResultAsset>;
    price: SearchResultPrice;
    priceWithTax: SearchResultPrice;
    currencyCode: CurrencyCode;
    description: Scalars['String'];
    facetIds: Array<Scalars['ID']>;
    facetValueIds: Array<Scalars['ID']>;
    /** An array of ids of the Collections in which this result appears */
    collectionIds: Array<Scalars['ID']>;
    /** A relevence score for the result. Differs between database implementations */
    score: Scalars['Float'];
};

/** The price of a search result product, either as a range or as a single price */
export type SearchResultPrice = PriceRange | SinglePrice;

/** The price value where the result has a single price */
export type SinglePrice = {
    value: Scalars['Int'];
};

/** The price range where the result has more than one price */
export type PriceRange = {
    min: Scalars['Int'];
    max: Scalars['Int'];
};

export type Product = Node & {
    id: Scalars['ID'];
    createdAt: Scalars['DateTime'];
    updatedAt: Scalars['DateTime'];
    languageCode: LanguageCode;
    name: Scalars['String'];
    slug: Scalars['String'];
    description: Scalars['String'];
    featuredAsset?: Maybe<Asset>;
    assets: Array<Asset>;
    variants: Array<ProductVariant>;
    optionGroups: Array<ProductOptionGroup>;
    facetValues: Array<FacetValue>;
    translations: Array<ProductTranslation>;
    collections: Array<Collection>;
    customFields?: Maybe<Scalars['JSON']>;
};

export type ProductTranslation = {
    id: Scalars['ID'];
    createdAt: Scalars['DateTime'];
    updatedAt: Scalars['DateTime'];
    languageCode: LanguageCode;
    name: Scalars['String'];
    slug: Scalars['String'];
    description: Scalars['String'];
};

export type ProductList = PaginatedList & {
    items: Array<Product>;
    totalItems: Scalars['Int'];
};

export type ProductVariant = Node & {
    id: Scalars['ID'];
    product: Product;
    productId: Scalars['ID'];
    createdAt: Scalars['DateTime'];
    updatedAt: Scalars['DateTime'];
    languageCode: LanguageCode;
    sku: Scalars['String'];
    name: Scalars['String'];
    featuredAsset?: Maybe<Asset>;
    assets: Array<Asset>;
    price: Scalars['Int'];
    currencyCode: CurrencyCode;
    priceIncludesTax: Scalars['Boolean'];
    priceWithTax: Scalars['Int'];
    taxRateApplied: TaxRate;
    taxCategory: TaxCategory;
    options: Array<ProductOption>;
    facetValues: Array<FacetValue>;
    translations: Array<ProductVariantTranslation>;
    customFields?: Maybe<Scalars['JSON']>;
};

export type ProductVariantTranslation = {
    id: Scalars['ID'];
    createdAt: Scalars['DateTime'];
    updatedAt: Scalars['DateTime'];
    languageCode: LanguageCode;
    name: Scalars['String'];
};

export type Promotion = Node & {
    id: Scalars['ID'];
    createdAt: Scalars['DateTime'];
    updatedAt: Scalars['DateTime'];
    startsAt?: Maybe<Scalars['DateTime']>;
    endsAt?: Maybe<Scalars['DateTime']>;
    couponCode?: Maybe<Scalars['String']>;
    perCustomerUsageLimit?: Maybe<Scalars['Int']>;
    name: Scalars['String'];
    enabled: Scalars['Boolean'];
    conditions: Array<ConfigurableOperation>;
    actions: Array<ConfigurableOperation>;
};

export type PromotionList = PaginatedList & {
    items: Array<Promotion>;
    totalItems: Scalars['Int'];
};

export type Role = Node & {
    id: Scalars['ID'];
    createdAt: Scalars['DateTime'];
    updatedAt: Scalars['DateTime'];
    code: Scalars['String'];
    description: Scalars['String'];
    permissions: Array<Permission>;
    channels: Array<Channel>;
};

export type RoleList = PaginatedList & {
    items: Array<Role>;
    totalItems: Scalars['Int'];
};

export type ShippingMethod = Node & {
    id: Scalars['ID'];
    createdAt: Scalars['DateTime'];
    updatedAt: Scalars['DateTime'];
    code: Scalars['String'];
<<<<<<< HEAD
    description: Scalars['String'];
    checker: ConfigurableOperation;
    calculator: ConfigurableOperation;
    customFields?: Maybe<Scalars['JSON']>;
=======
    name: Scalars['String'];
    description: Scalars['String'];
    checker: ConfigurableOperation;
    calculator: ConfigurableOperation;
    translations: Array<ShippingMethodTranslation>;
    customFields?: Maybe<Scalars['JSON']>;
};

export type ShippingMethodTranslation = {
    id: Scalars['ID'];
    createdAt: Scalars['DateTime'];
    updatedAt: Scalars['DateTime'];
    languageCode: LanguageCode;
    name: Scalars['String'];
    description: Scalars['String'];
>>>>>>> 4713425d
};

export type ShippingMethodList = PaginatedList & {
    items: Array<ShippingMethod>;
    totalItems: Scalars['Int'];
};

export enum StockMovementType {
    ADJUSTMENT = 'ADJUSTMENT',
<<<<<<< HEAD
=======
    ALLOCATION = 'ALLOCATION',
    RELEASE = 'RELEASE',
>>>>>>> 4713425d
    SALE = 'SALE',
    CANCELLATION = 'CANCELLATION',
    RETURN = 'RETURN',
}

export type StockMovement = {
    id: Scalars['ID'];
    createdAt: Scalars['DateTime'];
    updatedAt: Scalars['DateTime'];
    productVariant: ProductVariant;
    type: StockMovementType;
    quantity: Scalars['Int'];
};

export type StockAdjustment = Node &
    StockMovement & {
        id: Scalars['ID'];
        createdAt: Scalars['DateTime'];
        updatedAt: Scalars['DateTime'];
        productVariant: ProductVariant;
        type: StockMovementType;
        quantity: Scalars['Int'];
    };

<<<<<<< HEAD
export type Sale = Node &
=======
export type Allocation = Node &
>>>>>>> 4713425d
    StockMovement & {
        id: Scalars['ID'];
        createdAt: Scalars['DateTime'];
        updatedAt: Scalars['DateTime'];
        productVariant: ProductVariant;
        type: StockMovementType;
        quantity: Scalars['Int'];
        orderLine: OrderLine;
    };

<<<<<<< HEAD
=======
export type Sale = Node &
    StockMovement & {
        id: Scalars['ID'];
        createdAt: Scalars['DateTime'];
        updatedAt: Scalars['DateTime'];
        productVariant: ProductVariant;
        type: StockMovementType;
        quantity: Scalars['Int'];
        orderItem: OrderItem;
    };

>>>>>>> 4713425d
export type Cancellation = Node &
    StockMovement & {
        id: Scalars['ID'];
        createdAt: Scalars['DateTime'];
        updatedAt: Scalars['DateTime'];
        productVariant: ProductVariant;
        type: StockMovementType;
        quantity: Scalars['Int'];
        orderLine: OrderLine;
    };

export type Return = Node &
    StockMovement & {
        id: Scalars['ID'];
        createdAt: Scalars['DateTime'];
        updatedAt: Scalars['DateTime'];
        productVariant: ProductVariant;
        type: StockMovementType;
        quantity: Scalars['Int'];
        orderItem: OrderItem;
    };

<<<<<<< HEAD
export type StockMovementItem = StockAdjustment | Sale | Cancellation | Return;
=======
export type Release = Node &
    StockMovement & {
        id: Scalars['ID'];
        createdAt: Scalars['DateTime'];
        updatedAt: Scalars['DateTime'];
        productVariant: ProductVariant;
        type: StockMovementType;
        quantity: Scalars['Int'];
        orderItem: OrderItem;
    };

export type StockMovementItem = StockAdjustment | Allocation | Sale | Cancellation | Return | Release;
>>>>>>> 4713425d

export type StockMovementList = {
    items: Array<StockMovementItem>;
    totalItems: Scalars['Int'];
};

export type TaxCategory = Node & {
    id: Scalars['ID'];
    createdAt: Scalars['DateTime'];
    updatedAt: Scalars['DateTime'];
    name: Scalars['String'];
};

export type TaxRate = Node & {
    id: Scalars['ID'];
    createdAt: Scalars['DateTime'];
    updatedAt: Scalars['DateTime'];
    name: Scalars['String'];
    enabled: Scalars['Boolean'];
    value: Scalars['Float'];
    category: TaxCategory;
    zone: Zone;
    customerGroup?: Maybe<CustomerGroup>;
};

export type TaxRateList = PaginatedList & {
    items: Array<TaxRate>;
    totalItems: Scalars['Int'];
};

export type User = Node & {
    id: Scalars['ID'];
    createdAt: Scalars['DateTime'];
    updatedAt: Scalars['DateTime'];
    identifier: Scalars['String'];
    verified: Scalars['Boolean'];
    roles: Array<Role>;
    lastLogin?: Maybe<Scalars['DateTime']>;
    authenticationMethods: Array<AuthenticationMethod>;
    customFields?: Maybe<Scalars['JSON']>;
};

export type AuthenticationMethod = Node & {
    id: Scalars['ID'];
    createdAt: Scalars['DateTime'];
    updatedAt: Scalars['DateTime'];
    strategy: Scalars['String'];
};

export type Zone = Node & {
    id: Scalars['ID'];
    createdAt: Scalars['DateTime'];
    updatedAt: Scalars['DateTime'];
    name: Scalars['String'];
    members: Array<Country>;
};

export type CollectionListOptions = {
    skip?: Maybe<Scalars['Int']>;
    take?: Maybe<Scalars['Int']>;
    sort?: Maybe<CollectionSortParameter>;
    filter?: Maybe<CollectionFilterParameter>;
};

export type ProductListOptions = {
    skip?: Maybe<Scalars['Int']>;
    take?: Maybe<Scalars['Int']>;
    sort?: Maybe<ProductSortParameter>;
    filter?: Maybe<ProductFilterParameter>;
};

export type ProductVariantListOptions = {
    skip?: Maybe<Scalars['Int']>;
    take?: Maybe<Scalars['Int']>;
    sort?: Maybe<ProductVariantSortParameter>;
    filter?: Maybe<ProductVariantFilterParameter>;
};

export type CustomerListOptions = {
    skip?: Maybe<Scalars['Int']>;
    take?: Maybe<Scalars['Int']>;
    sort?: Maybe<CustomerSortParameter>;
    filter?: Maybe<CustomerFilterParameter>;
};

export type OrderListOptions = {
    skip?: Maybe<Scalars['Int']>;
    take?: Maybe<Scalars['Int']>;
    sort?: Maybe<OrderSortParameter>;
    filter?: Maybe<OrderFilterParameter>;
};

export type HistoryEntryListOptions = {
    skip?: Maybe<Scalars['Int']>;
    take?: Maybe<Scalars['Int']>;
    sort?: Maybe<HistoryEntrySortParameter>;
    filter?: Maybe<HistoryEntryFilterParameter>;
};

export type CollectionFilterParameter = {
    createdAt?: Maybe<DateOperators>;
    updatedAt?: Maybe<DateOperators>;
    languageCode?: Maybe<StringOperators>;
    name?: Maybe<StringOperators>;
    slug?: Maybe<StringOperators>;
    position?: Maybe<NumberOperators>;
    description?: Maybe<StringOperators>;
};

export type CollectionSortParameter = {
    id?: Maybe<SortOrder>;
    createdAt?: Maybe<SortOrder>;
    updatedAt?: Maybe<SortOrder>;
    name?: Maybe<SortOrder>;
    slug?: Maybe<SortOrder>;
    position?: Maybe<SortOrder>;
    description?: Maybe<SortOrder>;
};

export type ProductFilterParameter = {
    createdAt?: Maybe<DateOperators>;
    updatedAt?: Maybe<DateOperators>;
    languageCode?: Maybe<StringOperators>;
    name?: Maybe<StringOperators>;
    slug?: Maybe<StringOperators>;
    description?: Maybe<StringOperators>;
};

export type ProductSortParameter = {
    id?: Maybe<SortOrder>;
    createdAt?: Maybe<SortOrder>;
    updatedAt?: Maybe<SortOrder>;
    name?: Maybe<SortOrder>;
    slug?: Maybe<SortOrder>;
    description?: Maybe<SortOrder>;
};

export type ProductVariantFilterParameter = {
    createdAt?: Maybe<DateOperators>;
    updatedAt?: Maybe<DateOperators>;
    languageCode?: Maybe<StringOperators>;
    sku?: Maybe<StringOperators>;
    name?: Maybe<StringOperators>;
    price?: Maybe<NumberOperators>;
    currencyCode?: Maybe<StringOperators>;
    priceIncludesTax?: Maybe<BooleanOperators>;
    priceWithTax?: Maybe<NumberOperators>;
};

export type ProductVariantSortParameter = {
    id?: Maybe<SortOrder>;
    productId?: Maybe<SortOrder>;
    createdAt?: Maybe<SortOrder>;
    updatedAt?: Maybe<SortOrder>;
    sku?: Maybe<SortOrder>;
    name?: Maybe<SortOrder>;
    price?: Maybe<SortOrder>;
    priceWithTax?: Maybe<SortOrder>;
};

export type CustomerFilterParameter = {
    createdAt?: Maybe<DateOperators>;
    updatedAt?: Maybe<DateOperators>;
    title?: Maybe<StringOperators>;
    firstName?: Maybe<StringOperators>;
    lastName?: Maybe<StringOperators>;
    phoneNumber?: Maybe<StringOperators>;
    emailAddress?: Maybe<StringOperators>;
};

export type CustomerSortParameter = {
    id?: Maybe<SortOrder>;
    createdAt?: Maybe<SortOrder>;
    updatedAt?: Maybe<SortOrder>;
    title?: Maybe<SortOrder>;
    firstName?: Maybe<SortOrder>;
    lastName?: Maybe<SortOrder>;
    phoneNumber?: Maybe<SortOrder>;
    emailAddress?: Maybe<SortOrder>;
};

export type OrderFilterParameter = {
    createdAt?: Maybe<DateOperators>;
    updatedAt?: Maybe<DateOperators>;
<<<<<<< HEAD
=======
    orderPlacedAt?: Maybe<DateOperators>;
>>>>>>> 4713425d
    code?: Maybe<StringOperators>;
    state?: Maybe<StringOperators>;
    active?: Maybe<BooleanOperators>;
    totalQuantity?: Maybe<NumberOperators>;
    subTotalBeforeTax?: Maybe<NumberOperators>;
    subTotal?: Maybe<NumberOperators>;
    currencyCode?: Maybe<StringOperators>;
    shipping?: Maybe<NumberOperators>;
    shippingWithTax?: Maybe<NumberOperators>;
    totalBeforeTax?: Maybe<NumberOperators>;
    total?: Maybe<NumberOperators>;
};

export type OrderSortParameter = {
    id?: Maybe<SortOrder>;
    createdAt?: Maybe<SortOrder>;
    updatedAt?: Maybe<SortOrder>;
<<<<<<< HEAD
=======
    orderPlacedAt?: Maybe<SortOrder>;
>>>>>>> 4713425d
    code?: Maybe<SortOrder>;
    state?: Maybe<SortOrder>;
    totalQuantity?: Maybe<SortOrder>;
    subTotalBeforeTax?: Maybe<SortOrder>;
    subTotal?: Maybe<SortOrder>;
    shipping?: Maybe<SortOrder>;
    shippingWithTax?: Maybe<SortOrder>;
    totalBeforeTax?: Maybe<SortOrder>;
    total?: Maybe<SortOrder>;
};

export type HistoryEntryFilterParameter = {
    createdAt?: Maybe<DateOperators>;
    updatedAt?: Maybe<DateOperators>;
    isPublic?: Maybe<BooleanOperators>;
    type?: Maybe<StringOperators>;
};

export type HistoryEntrySortParameter = {
    id?: Maybe<SortOrder>;
    createdAt?: Maybe<SortOrder>;
    updatedAt?: Maybe<SortOrder>;
};

export type UpdateOrderInput = {
    customFields?: Maybe<Scalars['JSON']>;
};

export type CustomFields = {
    Address: Array<CustomFieldConfig>;
    Collection: Array<CustomFieldConfig>;
    Customer: Array<CustomFieldConfig>;
    Facet: Array<CustomFieldConfig>;
    FacetValue: Array<CustomFieldConfig>;
<<<<<<< HEAD
=======
    Fulfillment: Array<CustomFieldConfig>;
>>>>>>> 4713425d
    GlobalSettings: Array<CustomFieldConfig>;
    Order: Array<CustomFieldConfig>;
    OrderLine: Array<CustomFieldConfig>;
    Product: Array<CustomFieldConfig>;
    ProductOption: Array<CustomFieldConfig>;
    ProductOptionGroup: Array<CustomFieldConfig>;
    ProductVariant: Array<CustomFieldConfig>;
    User: Array<CustomFieldConfig>;
    ShippingMethod: Array<CustomFieldConfig>;
};

export type AuthenticationInput = {
    native?: Maybe<NativeAuthInput>;
};

export type NativeAuthInput = {
    username: Scalars['String'];
    password: Scalars['String'];
};

export type TestOrderFragmentFragment = Pick<
    Order,
    'id' | 'code' | 'state' | 'active' | 'total' | 'couponCodes' | 'shipping'
> & {
    adjustments: Array<Pick<Adjustment, 'adjustmentSource' | 'amount' | 'description' | 'type'>>;
    lines: Array<
        Pick<OrderLine, 'id' | 'quantity'> & {
            productVariant: Pick<ProductVariant, 'id'>;
            adjustments: Array<Pick<Adjustment, 'adjustmentSource' | 'amount' | 'description' | 'type'>>;
        }
    >;
    shippingMethod?: Maybe<Pick<ShippingMethod, 'id' | 'code' | 'description'>>;
    customer?: Maybe<Pick<Customer, 'id'> & { user?: Maybe<Pick<User, 'id' | 'identifier'>> }>;
    history: { items: Array<Pick<HistoryEntry, 'id' | 'type' | 'data'>> };
};

export type UpdatedOrderFragment = Pick<Order, 'id' | 'code' | 'state' | 'active' | 'total'> & {
    lines: Array<
        Pick<OrderLine, 'id' | 'quantity'> & {
            productVariant: Pick<ProductVariant, 'id'>;
            adjustments: Array<Pick<Adjustment, 'adjustmentSource' | 'amount' | 'description' | 'type'>>;
        }
    >;
    adjustments: Array<Pick<Adjustment, 'adjustmentSource' | 'amount' | 'description' | 'type'>>;
};

export type AddItemToOrderMutationVariables = Exact<{
    productVariantId: Scalars['ID'];
    quantity: Scalars['Int'];
}>;

export type AddItemToOrderMutation = {
    addItemToOrder:
        | UpdatedOrderFragment
        | Pick<OrderModificationError, 'errorCode' | 'message'>
        | Pick<OrderLimitError, 'errorCode' | 'message'>
<<<<<<< HEAD
        | Pick<NegativeQuantityError, 'errorCode' | 'message'>;
=======
        | Pick<NegativeQuantityError, 'errorCode' | 'message'>
        | (Pick<InsufficientStockError, 'errorCode' | 'message' | 'quantityAvailable'> & {
              order: UpdatedOrderFragment;
          });
>>>>>>> 4713425d
};

export type SearchProductsShopQueryVariables = Exact<{
    input: SearchInput;
}>;

export type SearchProductsShopQuery = {
    search: Pick<SearchResponse, 'totalItems'> & {
        items: Array<
            Pick<
                SearchResult,
                | 'productId'
                | 'productName'
                | 'productPreview'
                | 'productVariantId'
                | 'productVariantName'
                | 'productVariantPreview'
                | 'sku'
                | 'collectionIds'
            > & { price: Pick<PriceRange, 'min' | 'max'> | Pick<SinglePrice, 'value'> }
        >;
    };
};

export type RegisterMutationVariables = Exact<{
    input: RegisterCustomerInput;
}>;

export type RegisterMutation = {
    registerCustomerAccount:
        | Pick<Success, 'success'>
        | Pick<MissingPasswordError, 'errorCode' | 'message'>
        | Pick<NativeAuthStrategyError, 'errorCode' | 'message'>;
};

export type CurrentUserShopFragment = Pick<CurrentUser, 'id' | 'identifier'> & {
    channels: Array<Pick<CurrentUserChannel, 'code' | 'token' | 'permissions'>>;
};

export type VerifyMutationVariables = Exact<{
    password?: Maybe<Scalars['String']>;
    token: Scalars['String'];
}>;

export type VerifyMutation = {
    verifyCustomerAccount:
        | CurrentUserShopFragment
        | Pick<VerificationTokenInvalidError, 'errorCode' | 'message'>
        | Pick<VerificationTokenExpiredError, 'errorCode' | 'message'>
        | Pick<MissingPasswordError, 'errorCode' | 'message'>
        | Pick<PasswordAlreadySetError, 'errorCode' | 'message'>
        | Pick<NativeAuthStrategyError, 'errorCode' | 'message'>;
};

export type RefreshTokenMutationVariables = Exact<{
    emailAddress: Scalars['String'];
}>;

export type RefreshTokenMutation = {
    refreshCustomerVerification:
        | Pick<Success, 'success'>
        | Pick<NativeAuthStrategyError, 'errorCode' | 'message'>;
};

export type RequestPasswordResetMutationVariables = Exact<{
    identifier: Scalars['String'];
}>;

export type RequestPasswordResetMutation = {
    requestPasswordReset?: Maybe<
        Pick<Success, 'success'> | Pick<NativeAuthStrategyError, 'errorCode' | 'message'>
    >;
};

export type ResetPasswordMutationVariables = Exact<{
    token: Scalars['String'];
    password: Scalars['String'];
}>;

export type ResetPasswordMutation = {
    resetPassword:
        | CurrentUserShopFragment
        | Pick<PasswordResetTokenInvalidError, 'errorCode' | 'message'>
        | Pick<PasswordResetTokenExpiredError, 'errorCode' | 'message'>
        | Pick<NativeAuthStrategyError, 'errorCode' | 'message'>;
};

export type RequestUpdateEmailAddressMutationVariables = Exact<{
    password: Scalars['String'];
    newEmailAddress: Scalars['String'];
}>;

export type RequestUpdateEmailAddressMutation = {
    requestUpdateCustomerEmailAddress:
        | Pick<Success, 'success'>
        | Pick<InvalidCredentialsError, 'errorCode' | 'message'>
        | Pick<EmailAddressConflictError, 'errorCode' | 'message'>
        | Pick<NativeAuthStrategyError, 'errorCode' | 'message'>;
};

export type UpdateEmailAddressMutationVariables = Exact<{
    token: Scalars['String'];
}>;

export type UpdateEmailAddressMutation = {
    updateCustomerEmailAddress:
        | Pick<Success, 'success'>
        | Pick<IdentifierChangeTokenInvalidError, 'errorCode' | 'message'>
        | Pick<IdentifierChangeTokenExpiredError, 'errorCode' | 'message'>
        | Pick<NativeAuthStrategyError, 'errorCode' | 'message'>;
};

export type GetActiveCustomerQueryVariables = Exact<{ [key: string]: never }>;

export type GetActiveCustomerQuery = { activeCustomer?: Maybe<Pick<Customer, 'id' | 'emailAddress'>> };

export type CreateAddressShopMutationVariables = Exact<{
    input: CreateAddressInput;
}>;

export type CreateAddressShopMutation = {
    createCustomerAddress: Pick<Address, 'id' | 'streetLine1'> & { country: Pick<Country, 'code'> };
};

export type UpdateAddressShopMutationVariables = Exact<{
    input: UpdateAddressInput;
}>;

export type UpdateAddressShopMutation = {
    updateCustomerAddress: Pick<Address, 'streetLine1'> & { country: Pick<Country, 'code'> };
};

export type DeleteAddressShopMutationVariables = Exact<{
    id: Scalars['ID'];
}>;

export type DeleteAddressShopMutation = { deleteCustomerAddress: Pick<Success, 'success'> };

export type UpdateCustomerMutationVariables = Exact<{
    input: UpdateCustomerInput;
}>;

export type UpdateCustomerMutation = { updateCustomer: Pick<Customer, 'id' | 'firstName' | 'lastName'> };

export type UpdatePasswordMutationVariables = Exact<{
    old: Scalars['String'];
    new: Scalars['String'];
}>;

export type UpdatePasswordMutation = {
    updateCustomerPassword:
        | Pick<Success, 'success'>
        | Pick<InvalidCredentialsError, 'errorCode' | 'message'>
        | Pick<NativeAuthStrategyError, 'errorCode' | 'message'>;
};

export type GetActiveOrderQueryVariables = Exact<{ [key: string]: never }>;

export type GetActiveOrderQuery = { activeOrder?: Maybe<TestOrderFragmentFragment> };

export type GetActiveOrderWithPriceDataQueryVariables = Exact<{ [key: string]: never }>;

export type GetActiveOrderWithPriceDataQuery = {
    activeOrder?: Maybe<
        Pick<Order, 'id' | 'subTotalBeforeTax' | 'subTotal' | 'totalBeforeTax' | 'total'> & {
            lines: Array<
                Pick<
                    OrderLine,
                    | 'id'
                    | 'unitPrice'
                    | 'unitPriceWithTax'
                    | 'taxRate'
                    | 'linePrice'
                    | 'lineTax'
                    | 'linePriceWithTax'
                > & {
                    items: Array<Pick<OrderItem, 'id' | 'unitPrice' | 'unitPriceWithTax' | 'taxRate'>>;
                    adjustments: Array<Pick<Adjustment, 'amount' | 'type'>>;
                }
            >;
            taxSummary: Array<Pick<OrderTaxSummary, 'taxRate' | 'taxBase' | 'taxTotal'>>;
        }
    >;
};

export type AdjustItemQuantityMutationVariables = Exact<{
    orderLineId: Scalars['ID'];
    quantity: Scalars['Int'];
}>;

export type AdjustItemQuantityMutation = {
    adjustOrderLine:
        | TestOrderFragmentFragment
        | Pick<OrderModificationError, 'errorCode' | 'message'>
        | Pick<OrderLimitError, 'errorCode' | 'message'>
<<<<<<< HEAD
        | Pick<NegativeQuantityError, 'errorCode' | 'message'>;
=======
        | Pick<NegativeQuantityError, 'errorCode' | 'message'>
        | Pick<InsufficientStockError, 'errorCode' | 'message'>;
>>>>>>> 4713425d
};

export type RemoveItemFromOrderMutationVariables = Exact<{
    orderLineId: Scalars['ID'];
}>;

export type RemoveItemFromOrderMutation = {
    removeOrderLine: TestOrderFragmentFragment | Pick<OrderModificationError, 'errorCode' | 'message'>;
};

export type GetShippingMethodsQueryVariables = Exact<{ [key: string]: never }>;

export type GetShippingMethodsQuery = {
<<<<<<< HEAD
    eligibleShippingMethods: Array<Pick<ShippingMethodQuote, 'id' | 'price' | 'description'>>;
=======
    eligibleShippingMethods: Array<Pick<ShippingMethodQuote, 'id' | 'price' | 'name' | 'description'>>;
>>>>>>> 4713425d
};

export type SetShippingMethodMutationVariables = Exact<{
    id: Scalars['ID'];
}>;

export type SetShippingMethodMutation = {
<<<<<<< HEAD
    setOrderShippingMethod: TestOrderFragmentFragment | Pick<OrderModificationError, 'errorCode' | 'message'>;
=======
    setOrderShippingMethod:
        | TestOrderFragmentFragment
        | Pick<OrderModificationError, 'errorCode' | 'message'>
        | Pick<IneligibleShippingMethodError, 'errorCode' | 'message'>;
>>>>>>> 4713425d
};

export type ActiveOrderCustomerFragment = Pick<Order, 'id'> & {
    customer?: Maybe<Pick<Customer, 'id' | 'emailAddress' | 'firstName' | 'lastName'>>;
    lines: Array<Pick<OrderLine, 'id'>>;
};

export type SetCustomerForOrderMutationVariables = Exact<{
    input: CreateCustomerInput;
}>;

export type SetCustomerForOrderMutation = {
    setCustomerForOrder?: Maybe<
        | ActiveOrderCustomerFragment
        | Pick<AlreadyLoggedInError, 'errorCode' | 'message'>
        | Pick<EmailAddressConflictError, 'errorCode' | 'message'>
    >;
};

export type GetOrderByCodeQueryVariables = Exact<{
    code: Scalars['String'];
}>;

export type GetOrderByCodeQuery = { orderByCode?: Maybe<TestOrderFragmentFragment> };

export type GetOrderPromotionsByCodeQueryVariables = Exact<{
    code: Scalars['String'];
}>;

export type GetOrderPromotionsByCodeQuery = {
    orderByCode?: Maybe<{ promotions: Array<Pick<Promotion, 'id' | 'name'>> } & TestOrderFragmentFragment>;
};

export type GetAvailableCountriesQueryVariables = Exact<{ [key: string]: never }>;

export type GetAvailableCountriesQuery = { availableCountries: Array<Pick<Country, 'id' | 'code'>> };

export type TransitionToStateMutationVariables = Exact<{
    state: Scalars['String'];
}>;

export type TransitionToStateMutation = {
    transitionOrderToState?: Maybe<
        | TestOrderFragmentFragment
        | Pick<
              OrderStateTransitionError,
              'errorCode' | 'message' | 'transitionError' | 'fromState' | 'toState'
          >
    >;
};

export type SetShippingAddressMutationVariables = Exact<{
    input: CreateAddressInput;
}>;

export type SetShippingAddressMutation = {
    setOrderShippingAddress?: Maybe<{
        shippingAddress?: Maybe<
            Pick<
                OrderAddress,
                | 'fullName'
                | 'company'
                | 'streetLine1'
                | 'streetLine2'
                | 'city'
                | 'province'
                | 'postalCode'
                | 'country'
                | 'phoneNumber'
            >
        >;
    }>;
};

export type SetBillingAddressMutationVariables = Exact<{
    input: CreateAddressInput;
}>;

export type SetBillingAddressMutation = {
    setOrderBillingAddress?: Maybe<{
        billingAddress?: Maybe<
            Pick<
                OrderAddress,
                | 'fullName'
                | 'company'
                | 'streetLine1'
                | 'streetLine2'
                | 'city'
                | 'province'
                | 'postalCode'
                | 'country'
                | 'phoneNumber'
            >
        >;
    }>;
};

export type TestOrderWithPaymentsFragment = {
    payments?: Maybe<
        Array<Pick<Payment, 'id' | 'transactionId' | 'method' | 'amount' | 'state' | 'metadata'>>
    >;
} & TestOrderFragmentFragment;

export type GetActiveOrderWithPaymentsQueryVariables = Exact<{ [key: string]: never }>;

export type GetActiveOrderWithPaymentsQuery = { activeOrder?: Maybe<TestOrderWithPaymentsFragment> };

export type AddPaymentToOrderMutationVariables = Exact<{
    input: PaymentInput;
}>;

export type AddPaymentToOrderMutation = {
    addPaymentToOrder?: Maybe<
        | TestOrderWithPaymentsFragment
        | Pick<OrderPaymentStateError, 'errorCode' | 'message'>
        | Pick<PaymentFailedError, 'errorCode' | 'message' | 'paymentErrorMessage'>
        | Pick<PaymentDeclinedError, 'errorCode' | 'message' | 'paymentErrorMessage'>
<<<<<<< HEAD
        | Pick<OrderStateTransitionError, 'errorCode' | 'message'>
=======
        | Pick<OrderStateTransitionError, 'errorCode' | 'message' | 'transitionError'>
>>>>>>> 4713425d
    >;
};

export type GetActiveOrderPaymentsQueryVariables = Exact<{ [key: string]: never }>;

export type GetActiveOrderPaymentsQuery = {
    activeOrder?: Maybe<
        Pick<Order, 'id'> & {
            payments?: Maybe<
                Array<
                    Pick<
                        Payment,
                        'id' | 'transactionId' | 'method' | 'amount' | 'state' | 'errorMessage' | 'metadata'
                    >
                >
            >;
        }
    >;
};

export type GetOrderByCodeWithPaymentsQueryVariables = Exact<{
    code: Scalars['String'];
}>;

export type GetOrderByCodeWithPaymentsQuery = { orderByCode?: Maybe<TestOrderWithPaymentsFragment> };

export type GetNextOrderStatesQueryVariables = Exact<{ [key: string]: never }>;

export type GetNextOrderStatesQuery = Pick<Query, 'nextOrderStates'>;

export type GetCustomerAddressesQueryVariables = Exact<{ [key: string]: never }>;
<<<<<<< HEAD

export type GetCustomerAddressesQuery = {
    activeOrder?: Maybe<{
        customer?: Maybe<{ addresses?: Maybe<Array<Pick<Address, 'id' | 'streetLine1'>>> }>;
    }>;
};

=======

export type GetCustomerAddressesQuery = {
    activeOrder?: Maybe<{
        customer?: Maybe<{ addresses?: Maybe<Array<Pick<Address, 'id' | 'streetLine1'>>> }>;
    }>;
};

>>>>>>> 4713425d
export type GetCustomerOrdersQueryVariables = Exact<{ [key: string]: never }>;

export type GetCustomerOrdersQuery = {
    activeOrder?: Maybe<{ customer?: Maybe<{ orders: { items: Array<Pick<Order, 'id'>> } }> }>;
};

export type ApplyCouponCodeMutationVariables = Exact<{
    couponCode: Scalars['String'];
}>;

export type ApplyCouponCodeMutation = {
    applyCouponCode:
        | TestOrderFragmentFragment
        | Pick<CouponCodeExpiredError, 'errorCode' | 'message'>
        | Pick<CouponCodeInvalidError, 'errorCode' | 'message'>
        | Pick<CouponCodeLimitError, 'errorCode' | 'message'>;
};

export type RemoveCouponCodeMutationVariables = Exact<{
    couponCode: Scalars['String'];
}>;

export type RemoveCouponCodeMutation = { removeCouponCode?: Maybe<TestOrderFragmentFragment> };

export type RemoveAllOrderLinesMutationVariables = Exact<{ [key: string]: never }>;

export type RemoveAllOrderLinesMutation = {
    removeAllOrderLines: TestOrderFragmentFragment | Pick<OrderModificationError, 'errorCode' | 'message'>;
};

type DiscriminateUnion<T, U> = T extends U ? T : never;

export namespace TestOrderFragment {
    export type Fragment = TestOrderFragmentFragment;
    export type Adjustments = NonNullable<NonNullable<TestOrderFragmentFragment['adjustments']>[number]>;
    export type Lines = NonNullable<NonNullable<TestOrderFragmentFragment['lines']>[number]>;
    export type ProductVariant = NonNullable<
        NonNullable<NonNullable<TestOrderFragmentFragment['lines']>[number]>['productVariant']
    >;
    export type _Adjustments = NonNullable<
        NonNullable<
            NonNullable<NonNullable<TestOrderFragmentFragment['lines']>[number]>['adjustments']
        >[number]
    >;
    export type ShippingMethod = NonNullable<TestOrderFragmentFragment['shippingMethod']>;
    export type Customer = NonNullable<TestOrderFragmentFragment['customer']>;
    export type User = NonNullable<NonNullable<TestOrderFragmentFragment['customer']>['user']>;
    export type History = NonNullable<TestOrderFragmentFragment['history']>;
    export type Items = NonNullable<
        NonNullable<NonNullable<TestOrderFragmentFragment['history']>['items']>[number]
    >;
}

export namespace UpdatedOrder {
    export type Fragment = UpdatedOrderFragment;
    export type Lines = NonNullable<NonNullable<UpdatedOrderFragment['lines']>[number]>;
    export type ProductVariant = NonNullable<
        NonNullable<NonNullable<UpdatedOrderFragment['lines']>[number]>['productVariant']
    >;
    export type Adjustments = NonNullable<
        NonNullable<NonNullable<NonNullable<UpdatedOrderFragment['lines']>[number]>['adjustments']>[number]
    >;
    export type _Adjustments = NonNullable<NonNullable<UpdatedOrderFragment['adjustments']>[number]>;
}

export namespace AddItemToOrder {
    export type Variables = AddItemToOrderMutationVariables;
    export type Mutation = AddItemToOrderMutation;
    export type AddItemToOrder = NonNullable<AddItemToOrderMutation['addItemToOrder']>;
    export type ErrorResultInlineFragment = DiscriminateUnion<
        NonNullable<AddItemToOrderMutation['addItemToOrder']>,
        { __typename?: 'ErrorResult' }
    >;
<<<<<<< HEAD
=======
    export type InsufficientStockErrorInlineFragment = DiscriminateUnion<
        NonNullable<AddItemToOrderMutation['addItemToOrder']>,
        { __typename?: 'InsufficientStockError' }
    >;
    export type Order = NonNullable<
        DiscriminateUnion<
            NonNullable<AddItemToOrderMutation['addItemToOrder']>,
            { __typename?: 'InsufficientStockError' }
        >['order']
    >;
>>>>>>> 4713425d
}

export namespace SearchProductsShop {
    export type Variables = SearchProductsShopQueryVariables;
    export type Query = SearchProductsShopQuery;
    export type Search = NonNullable<SearchProductsShopQuery['search']>;
    export type Items = NonNullable<
        NonNullable<NonNullable<SearchProductsShopQuery['search']>['items']>[number]
    >;
    export type Price = NonNullable<
        NonNullable<NonNullable<NonNullable<SearchProductsShopQuery['search']>['items']>[number]>['price']
    >;
    export type SinglePriceInlineFragment = DiscriminateUnion<
        NonNullable<
            NonNullable<NonNullable<NonNullable<SearchProductsShopQuery['search']>['items']>[number]>['price']
        >,
        { __typename?: 'SinglePrice' }
    >;
    export type PriceRangeInlineFragment = DiscriminateUnion<
        NonNullable<
            NonNullable<NonNullable<NonNullable<SearchProductsShopQuery['search']>['items']>[number]>['price']
        >,
        { __typename?: 'PriceRange' }
    >;
}

export namespace Register {
    export type Variables = RegisterMutationVariables;
    export type Mutation = RegisterMutation;
    export type RegisterCustomerAccount = NonNullable<RegisterMutation['registerCustomerAccount']>;
    export type SuccessInlineFragment = DiscriminateUnion<
        NonNullable<RegisterMutation['registerCustomerAccount']>,
        { __typename?: 'Success' }
    >;
    export type ErrorResultInlineFragment = DiscriminateUnion<
        NonNullable<RegisterMutation['registerCustomerAccount']>,
        { __typename?: 'ErrorResult' }
    >;
}

export namespace CurrentUserShop {
    export type Fragment = CurrentUserShopFragment;
    export type Channels = NonNullable<NonNullable<CurrentUserShopFragment['channels']>[number]>;
}

export namespace Verify {
    export type Variables = VerifyMutationVariables;
    export type Mutation = VerifyMutation;
    export type VerifyCustomerAccount = NonNullable<VerifyMutation['verifyCustomerAccount']>;
    export type ErrorResultInlineFragment = DiscriminateUnion<
        NonNullable<VerifyMutation['verifyCustomerAccount']>,
        { __typename?: 'ErrorResult' }
    >;
}

export namespace RefreshToken {
    export type Variables = RefreshTokenMutationVariables;
    export type Mutation = RefreshTokenMutation;
    export type RefreshCustomerVerification = NonNullable<
        RefreshTokenMutation['refreshCustomerVerification']
    >;
    export type SuccessInlineFragment = DiscriminateUnion<
        NonNullable<RefreshTokenMutation['refreshCustomerVerification']>,
        { __typename?: 'Success' }
    >;
    export type ErrorResultInlineFragment = DiscriminateUnion<
        NonNullable<RefreshTokenMutation['refreshCustomerVerification']>,
        { __typename?: 'ErrorResult' }
    >;
}

export namespace RequestPasswordReset {
    export type Variables = RequestPasswordResetMutationVariables;
    export type Mutation = RequestPasswordResetMutation;
    export type RequestPasswordReset = NonNullable<RequestPasswordResetMutation['requestPasswordReset']>;
    export type SuccessInlineFragment = DiscriminateUnion<
        NonNullable<RequestPasswordResetMutation['requestPasswordReset']>,
        { __typename?: 'Success' }
    >;
    export type ErrorResultInlineFragment = DiscriminateUnion<
        NonNullable<RequestPasswordResetMutation['requestPasswordReset']>,
        { __typename?: 'ErrorResult' }
    >;
}

export namespace ResetPassword {
    export type Variables = ResetPasswordMutationVariables;
    export type Mutation = ResetPasswordMutation;
    export type ResetPassword = NonNullable<ResetPasswordMutation['resetPassword']>;
    export type ErrorResultInlineFragment = DiscriminateUnion<
        NonNullable<ResetPasswordMutation['resetPassword']>,
        { __typename?: 'ErrorResult' }
    >;
}

export namespace RequestUpdateEmailAddress {
    export type Variables = RequestUpdateEmailAddressMutationVariables;
    export type Mutation = RequestUpdateEmailAddressMutation;
    export type RequestUpdateCustomerEmailAddress = NonNullable<
        RequestUpdateEmailAddressMutation['requestUpdateCustomerEmailAddress']
    >;
    export type SuccessInlineFragment = DiscriminateUnion<
        NonNullable<RequestUpdateEmailAddressMutation['requestUpdateCustomerEmailAddress']>,
        { __typename?: 'Success' }
    >;
    export type ErrorResultInlineFragment = DiscriminateUnion<
        NonNullable<RequestUpdateEmailAddressMutation['requestUpdateCustomerEmailAddress']>,
        { __typename?: 'ErrorResult' }
    >;
}

export namespace UpdateEmailAddress {
    export type Variables = UpdateEmailAddressMutationVariables;
    export type Mutation = UpdateEmailAddressMutation;
    export type UpdateCustomerEmailAddress = NonNullable<
        UpdateEmailAddressMutation['updateCustomerEmailAddress']
    >;
    export type SuccessInlineFragment = DiscriminateUnion<
        NonNullable<UpdateEmailAddressMutation['updateCustomerEmailAddress']>,
        { __typename?: 'Success' }
    >;
    export type ErrorResultInlineFragment = DiscriminateUnion<
        NonNullable<UpdateEmailAddressMutation['updateCustomerEmailAddress']>,
        { __typename?: 'ErrorResult' }
    >;
}

export namespace GetActiveCustomer {
    export type Variables = GetActiveCustomerQueryVariables;
    export type Query = GetActiveCustomerQuery;
    export type ActiveCustomer = NonNullable<GetActiveCustomerQuery['activeCustomer']>;
}

export namespace CreateAddressShop {
    export type Variables = CreateAddressShopMutationVariables;
    export type Mutation = CreateAddressShopMutation;
    export type CreateCustomerAddress = NonNullable<CreateAddressShopMutation['createCustomerAddress']>;
    export type Country = NonNullable<
        NonNullable<CreateAddressShopMutation['createCustomerAddress']>['country']
    >;
}

export namespace UpdateAddressShop {
    export type Variables = UpdateAddressShopMutationVariables;
    export type Mutation = UpdateAddressShopMutation;
    export type UpdateCustomerAddress = NonNullable<UpdateAddressShopMutation['updateCustomerAddress']>;
    export type Country = NonNullable<
        NonNullable<UpdateAddressShopMutation['updateCustomerAddress']>['country']
    >;
}

export namespace DeleteAddressShop {
    export type Variables = DeleteAddressShopMutationVariables;
    export type Mutation = DeleteAddressShopMutation;
    export type DeleteCustomerAddress = NonNullable<DeleteAddressShopMutation['deleteCustomerAddress']>;
}

export namespace UpdateCustomer {
    export type Variables = UpdateCustomerMutationVariables;
    export type Mutation = UpdateCustomerMutation;
    export type UpdateCustomer = NonNullable<UpdateCustomerMutation['updateCustomer']>;
}

export namespace UpdatePassword {
    export type Variables = UpdatePasswordMutationVariables;
    export type Mutation = UpdatePasswordMutation;
    export type UpdateCustomerPassword = NonNullable<UpdatePasswordMutation['updateCustomerPassword']>;
    export type SuccessInlineFragment = DiscriminateUnion<
        NonNullable<UpdatePasswordMutation['updateCustomerPassword']>,
        { __typename?: 'Success' }
    >;
    export type ErrorResultInlineFragment = DiscriminateUnion<
        NonNullable<UpdatePasswordMutation['updateCustomerPassword']>,
        { __typename?: 'ErrorResult' }
    >;
}

export namespace GetActiveOrder {
    export type Variables = GetActiveOrderQueryVariables;
    export type Query = GetActiveOrderQuery;
    export type ActiveOrder = NonNullable<GetActiveOrderQuery['activeOrder']>;
<<<<<<< HEAD
=======
}

export namespace GetActiveOrderWithPriceData {
    export type Variables = GetActiveOrderWithPriceDataQueryVariables;
    export type Query = GetActiveOrderWithPriceDataQuery;
    export type ActiveOrder = NonNullable<GetActiveOrderWithPriceDataQuery['activeOrder']>;
    export type Lines = NonNullable<
        NonNullable<NonNullable<GetActiveOrderWithPriceDataQuery['activeOrder']>['lines']>[number]
    >;
    export type Items = NonNullable<
        NonNullable<
            NonNullable<
                NonNullable<NonNullable<GetActiveOrderWithPriceDataQuery['activeOrder']>['lines']>[number]
            >['items']
        >[number]
    >;
    export type Adjustments = NonNullable<
        NonNullable<
            NonNullable<
                NonNullable<NonNullable<GetActiveOrderWithPriceDataQuery['activeOrder']>['lines']>[number]
            >['adjustments']
        >[number]
    >;
    export type TaxSummary = NonNullable<
        NonNullable<NonNullable<GetActiveOrderWithPriceDataQuery['activeOrder']>['taxSummary']>[number]
    >;
>>>>>>> 4713425d
}

export namespace AdjustItemQuantity {
    export type Variables = AdjustItemQuantityMutationVariables;
    export type Mutation = AdjustItemQuantityMutation;
    export type AdjustOrderLine = NonNullable<AdjustItemQuantityMutation['adjustOrderLine']>;
    export type ErrorResultInlineFragment = DiscriminateUnion<
        NonNullable<AdjustItemQuantityMutation['adjustOrderLine']>,
        { __typename?: 'ErrorResult' }
    >;
}

export namespace RemoveItemFromOrder {
    export type Variables = RemoveItemFromOrderMutationVariables;
    export type Mutation = RemoveItemFromOrderMutation;
    export type RemoveOrderLine = NonNullable<RemoveItemFromOrderMutation['removeOrderLine']>;
    export type ErrorResultInlineFragment = DiscriminateUnion<
        NonNullable<RemoveItemFromOrderMutation['removeOrderLine']>,
        { __typename?: 'ErrorResult' }
    >;
}

export namespace GetShippingMethods {
    export type Variables = GetShippingMethodsQueryVariables;
    export type Query = GetShippingMethodsQuery;
    export type EligibleShippingMethods = NonNullable<
        NonNullable<GetShippingMethodsQuery['eligibleShippingMethods']>[number]
    >;
}

export namespace SetShippingMethod {
    export type Variables = SetShippingMethodMutationVariables;
    export type Mutation = SetShippingMethodMutation;
    export type SetOrderShippingMethod = NonNullable<SetShippingMethodMutation['setOrderShippingMethod']>;
    export type ErrorResultInlineFragment = DiscriminateUnion<
        NonNullable<SetShippingMethodMutation['setOrderShippingMethod']>,
        { __typename?: 'ErrorResult' }
    >;
}

export namespace ActiveOrderCustomer {
    export type Fragment = ActiveOrderCustomerFragment;
    export type Customer = NonNullable<ActiveOrderCustomerFragment['customer']>;
    export type Lines = NonNullable<NonNullable<ActiveOrderCustomerFragment['lines']>[number]>;
}

export namespace SetCustomerForOrder {
    export type Variables = SetCustomerForOrderMutationVariables;
    export type Mutation = SetCustomerForOrderMutation;
    export type SetCustomerForOrder = NonNullable<SetCustomerForOrderMutation['setCustomerForOrder']>;
    export type ErrorResultInlineFragment = DiscriminateUnion<
        NonNullable<SetCustomerForOrderMutation['setCustomerForOrder']>,
        { __typename?: 'ErrorResult' }
    >;
}

export namespace GetOrderByCode {
    export type Variables = GetOrderByCodeQueryVariables;
    export type Query = GetOrderByCodeQuery;
    export type OrderByCode = NonNullable<GetOrderByCodeQuery['orderByCode']>;
}

export namespace GetOrderPromotionsByCode {
    export type Variables = GetOrderPromotionsByCodeQueryVariables;
    export type Query = GetOrderPromotionsByCodeQuery;
    export type OrderByCode = NonNullable<GetOrderPromotionsByCodeQuery['orderByCode']>;
    export type Promotions = NonNullable<
        NonNullable<NonNullable<GetOrderPromotionsByCodeQuery['orderByCode']>['promotions']>[number]
    >;
}

export namespace GetAvailableCountries {
    export type Variables = GetAvailableCountriesQueryVariables;
    export type Query = GetAvailableCountriesQuery;
    export type AvailableCountries = NonNullable<
        NonNullable<GetAvailableCountriesQuery['availableCountries']>[number]
    >;
}

export namespace TransitionToState {
    export type Variables = TransitionToStateMutationVariables;
    export type Mutation = TransitionToStateMutation;
    export type TransitionOrderToState = NonNullable<TransitionToStateMutation['transitionOrderToState']>;
    export type OrderStateTransitionErrorInlineFragment = DiscriminateUnion<
        NonNullable<TransitionToStateMutation['transitionOrderToState']>,
        { __typename?: 'OrderStateTransitionError' }
    >;
}

export namespace SetShippingAddress {
    export type Variables = SetShippingAddressMutationVariables;
    export type Mutation = SetShippingAddressMutation;
    export type SetOrderShippingAddress = NonNullable<SetShippingAddressMutation['setOrderShippingAddress']>;
    export type ShippingAddress = NonNullable<
        NonNullable<SetShippingAddressMutation['setOrderShippingAddress']>['shippingAddress']
    >;
}

export namespace SetBillingAddress {
    export type Variables = SetBillingAddressMutationVariables;
    export type Mutation = SetBillingAddressMutation;
    export type SetOrderBillingAddress = NonNullable<SetBillingAddressMutation['setOrderBillingAddress']>;
    export type BillingAddress = NonNullable<
        NonNullable<SetBillingAddressMutation['setOrderBillingAddress']>['billingAddress']
    >;
}

export namespace TestOrderWithPayments {
    export type Fragment = TestOrderWithPaymentsFragment;
    export type Payments = NonNullable<NonNullable<TestOrderWithPaymentsFragment['payments']>[number]>;
}

export namespace GetActiveOrderWithPayments {
    export type Variables = GetActiveOrderWithPaymentsQueryVariables;
    export type Query = GetActiveOrderWithPaymentsQuery;
    export type ActiveOrder = NonNullable<GetActiveOrderWithPaymentsQuery['activeOrder']>;
}

export namespace AddPaymentToOrder {
    export type Variables = AddPaymentToOrderMutationVariables;
    export type Mutation = AddPaymentToOrderMutation;
    export type AddPaymentToOrder = NonNullable<AddPaymentToOrderMutation['addPaymentToOrder']>;
    export type ErrorResultInlineFragment = DiscriminateUnion<
        NonNullable<AddPaymentToOrderMutation['addPaymentToOrder']>,
        { __typename?: 'ErrorResult' }
    >;
    export type PaymentDeclinedErrorInlineFragment = DiscriminateUnion<
        NonNullable<AddPaymentToOrderMutation['addPaymentToOrder']>,
        { __typename?: 'PaymentDeclinedError' }
    >;
    export type PaymentFailedErrorInlineFragment = DiscriminateUnion<
        NonNullable<AddPaymentToOrderMutation['addPaymentToOrder']>,
        { __typename?: 'PaymentFailedError' }
    >;
<<<<<<< HEAD
=======
    export type OrderStateTransitionErrorInlineFragment = DiscriminateUnion<
        NonNullable<AddPaymentToOrderMutation['addPaymentToOrder']>,
        { __typename?: 'OrderStateTransitionError' }
    >;
>>>>>>> 4713425d
}

export namespace GetActiveOrderPayments {
    export type Variables = GetActiveOrderPaymentsQueryVariables;
    export type Query = GetActiveOrderPaymentsQuery;
    export type ActiveOrder = NonNullable<GetActiveOrderPaymentsQuery['activeOrder']>;
    export type Payments = NonNullable<
        NonNullable<NonNullable<GetActiveOrderPaymentsQuery['activeOrder']>['payments']>[number]
    >;
}

export namespace GetOrderByCodeWithPayments {
    export type Variables = GetOrderByCodeWithPaymentsQueryVariables;
    export type Query = GetOrderByCodeWithPaymentsQuery;
    export type OrderByCode = NonNullable<GetOrderByCodeWithPaymentsQuery['orderByCode']>;
}

export namespace GetNextOrderStates {
    export type Variables = GetNextOrderStatesQueryVariables;
    export type Query = GetNextOrderStatesQuery;
}

export namespace GetCustomerAddresses {
    export type Variables = GetCustomerAddressesQueryVariables;
    export type Query = GetCustomerAddressesQuery;
    export type ActiveOrder = NonNullable<GetCustomerAddressesQuery['activeOrder']>;
    export type Customer = NonNullable<NonNullable<GetCustomerAddressesQuery['activeOrder']>['customer']>;
    export type Addresses = NonNullable<
        NonNullable<
            NonNullable<NonNullable<GetCustomerAddressesQuery['activeOrder']>['customer']>['addresses']
        >[number]
    >;
}

export namespace GetCustomerOrders {
    export type Variables = GetCustomerOrdersQueryVariables;
    export type Query = GetCustomerOrdersQuery;
    export type ActiveOrder = NonNullable<GetCustomerOrdersQuery['activeOrder']>;
    export type Customer = NonNullable<NonNullable<GetCustomerOrdersQuery['activeOrder']>['customer']>;
    export type Orders = NonNullable<
        NonNullable<NonNullable<GetCustomerOrdersQuery['activeOrder']>['customer']>['orders']
    >;
    export type Items = NonNullable<
        NonNullable<
            NonNullable<
                NonNullable<NonNullable<GetCustomerOrdersQuery['activeOrder']>['customer']>['orders']
            >['items']
        >[number]
    >;
}

export namespace ApplyCouponCode {
    export type Variables = ApplyCouponCodeMutationVariables;
    export type Mutation = ApplyCouponCodeMutation;
    export type ApplyCouponCode = NonNullable<ApplyCouponCodeMutation['applyCouponCode']>;
    export type ErrorResultInlineFragment = DiscriminateUnion<
        NonNullable<ApplyCouponCodeMutation['applyCouponCode']>,
        { __typename?: 'ErrorResult' }
    >;
}

export namespace RemoveCouponCode {
    export type Variables = RemoveCouponCodeMutationVariables;
    export type Mutation = RemoveCouponCodeMutation;
    export type RemoveCouponCode = NonNullable<RemoveCouponCodeMutation['removeCouponCode']>;
}

export namespace RemoveAllOrderLines {
    export type Variables = RemoveAllOrderLinesMutationVariables;
    export type Mutation = RemoveAllOrderLinesMutation;
    export type RemoveAllOrderLines = NonNullable<RemoveAllOrderLinesMutation['removeAllOrderLines']>;
    export type ErrorResultInlineFragment = DiscriminateUnion<
        NonNullable<RemoveAllOrderLinesMutation['removeAllOrderLines']>,
        { __typename?: 'ErrorResult' }
    >;
}<|MERGE_RESOLUTION|>--- conflicted
+++ resolved
@@ -289,15 +289,12 @@
     password: Scalars['String'];
 };
 
-<<<<<<< HEAD
-=======
 export enum GlobalFlag {
     TRUE = 'TRUE',
     FALSE = 'FALSE',
     INHERIT = 'INHERIT',
 }
 
->>>>>>> 4713425d
 export enum AdjustmentType {
     TAX = 'TAX',
     PROMOTION = 'PROMOTION',
@@ -345,8 +342,6 @@
     DELETED = 'DELETED',
     /** Deletion did not take place, reason given in message */
     NOT_DELETED = 'NOT_DELETED',
-<<<<<<< HEAD
-=======
 }
 
 /**
@@ -413,7 +408,6 @@
     UpdateSettings = 'UpdateSettings',
     /** Grants permission to delete Settings */
     DeleteSettings = 'DeleteSettings',
->>>>>>> 4713425d
 }
 
 export type DeletionResponse = {
@@ -454,11 +448,8 @@
     ORDER_MODIFICATION_ERROR = 'ORDER_MODIFICATION_ERROR',
     ORDER_LIMIT_ERROR = 'ORDER_LIMIT_ERROR',
     NEGATIVE_QUANTITY_ERROR = 'NEGATIVE_QUANTITY_ERROR',
-<<<<<<< HEAD
-=======
     INSUFFICIENT_STOCK_ERROR = 'INSUFFICIENT_STOCK_ERROR',
     INELIGIBLE_SHIPPING_METHOD_ERROR = 'INELIGIBLE_SHIPPING_METHOD_ERROR',
->>>>>>> 4713425d
     ORDER_PAYMENT_STATE_ERROR = 'ORDER_PAYMENT_STATE_ERROR',
     PAYMENT_FAILED_ERROR = 'PAYMENT_FAILED_ERROR',
     PAYMENT_DECLINED_ERROR = 'PAYMENT_DECLINED_ERROR',
@@ -485,11 +476,8 @@
 export type StringOperators = {
     eq?: Maybe<Scalars['String']>;
     contains?: Maybe<Scalars['String']>;
-<<<<<<< HEAD
-=======
     in?: Maybe<Array<Scalars['String']>>;
     regex?: Maybe<Scalars['String']>;
->>>>>>> 4713425d
 };
 
 export type BooleanOperators = {
@@ -1370,52 +1358,6 @@
     yo = 'yo',
     /** Zulu */
     zu = 'zu',
-<<<<<<< HEAD
-}
-
-/**
- * "
- * @description
- * Permissions for administrators and customers. Used to control access to
- * GraphQL resolvers via the {@link Allow} decorator.
- *
- * @docsCategory common
- */
-export enum Permission {
-    /**  The Authenticated role means simply that the user is logged in  */
-    Authenticated = 'Authenticated',
-    /**  SuperAdmin can perform the most sensitive tasks */
-    SuperAdmin = 'SuperAdmin',
-    /**  Owner means the user owns this entity, e.g. a Customer's own Order */
-    Owner = 'Owner',
-    /**  Public means any unauthenticated user may perform the operation  */
-    Public = 'Public',
-    CreateCatalog = 'CreateCatalog',
-    ReadCatalog = 'ReadCatalog',
-    UpdateCatalog = 'UpdateCatalog',
-    DeleteCatalog = 'DeleteCatalog',
-    CreateCustomer = 'CreateCustomer',
-    ReadCustomer = 'ReadCustomer',
-    UpdateCustomer = 'UpdateCustomer',
-    DeleteCustomer = 'DeleteCustomer',
-    CreateAdministrator = 'CreateAdministrator',
-    ReadAdministrator = 'ReadAdministrator',
-    UpdateAdministrator = 'UpdateAdministrator',
-    DeleteAdministrator = 'DeleteAdministrator',
-    CreateOrder = 'CreateOrder',
-    ReadOrder = 'ReadOrder',
-    UpdateOrder = 'UpdateOrder',
-    DeleteOrder = 'DeleteOrder',
-    CreatePromotion = 'CreatePromotion',
-    ReadPromotion = 'ReadPromotion',
-    UpdatePromotion = 'UpdatePromotion',
-    DeletePromotion = 'DeletePromotion',
-    CreateSettings = 'CreateSettings',
-    ReadSettings = 'ReadSettings',
-    UpdateSettings = 'UpdateSettings',
-    DeleteSettings = 'DeleteSettings',
-=======
->>>>>>> 4713425d
 }
 
 export type RegisterCustomerInput = {
@@ -1464,8 +1406,6 @@
 export type NegativeQuantityError = ErrorResult & {
     errorCode: ErrorCode;
     message: Scalars['String'];
-<<<<<<< HEAD
-=======
 };
 
 /** Returned when attempting to add more items to the Order than are available */
@@ -1480,7 +1420,6 @@
 export type IneligibleShippingMethodError = ErrorResult & {
     errorCode: ErrorCode;
     message: Scalars['String'];
->>>>>>> 4713425d
 };
 
 /** Returned when attempting to add a Payment to an Order that is not in the `ArrangingPayment` state. */
@@ -1927,10 +1866,7 @@
     updatedAt: Scalars['DateTime'];
     availableLanguages: Array<LanguageCode>;
     trackInventory: Scalars['Boolean'];
-<<<<<<< HEAD
-=======
     outOfStockThreshold: Scalars['Int'];
->>>>>>> 4713425d
     serverConfig: ServerConfig;
     customFields?: Maybe<Scalars['JSON']>;
 };
@@ -1938,24 +1874,18 @@
 export type OrderProcessState = {
     name: Scalars['String'];
     to: Array<Scalars['String']>;
-<<<<<<< HEAD
-=======
 };
 
 export type PermissionDefinition = {
     name: Scalars['String'];
     description: Scalars['String'];
     assignable: Scalars['Boolean'];
->>>>>>> 4713425d
 };
 
 export type ServerConfig = {
     orderProcess: Array<OrderProcessState>;
     permittedAssetTypes: Array<Scalars['String']>;
-<<<<<<< HEAD
-=======
     permissions: Array<PermissionDefinition>;
->>>>>>> 4713425d
     customFieldConfig: CustomFields;
 };
 
@@ -2010,14 +1940,11 @@
     id: Scalars['ID'];
     createdAt: Scalars['DateTime'];
     updatedAt: Scalars['DateTime'];
-<<<<<<< HEAD
-=======
     /**
      * The date & time that the Order was placed, i.e. the Customer
      * completed the checkout and the Order is no longer "active"
      */
     orderPlacedAt?: Maybe<Scalars['DateTime']>;
->>>>>>> 4713425d
     /** A unique code for the Order */
     code: Scalars['String'];
     state: Scalars['String'];
@@ -2044,18 +1971,13 @@
     shippingMethod?: Maybe<ShippingMethod>;
     totalBeforeTax: Scalars['Int'];
     total: Scalars['Int'];
-<<<<<<< HEAD
-=======
     taxSummary: Array<OrderTaxSummary>;
->>>>>>> 4713425d
     history: HistoryEntryList;
     customFields?: Maybe<Scalars['JSON']>;
 };
 
 export type OrderHistoryArgs = {
     options?: Maybe<HistoryEntryListOptions>;
-<<<<<<< HEAD
-=======
 };
 
 /**
@@ -2069,7 +1991,6 @@
     taxBase: Scalars['Int'];
     /** The total tax being applied to the Order at this taxRate */
     taxTotal: Scalars['Int'];
->>>>>>> 4713425d
 };
 
 export type OrderAddress = {
@@ -2094,10 +2015,7 @@
     id: Scalars['ID'];
     price: Scalars['Int'];
     priceWithTax: Scalars['Int'];
-<<<<<<< HEAD
-=======
-    name: Scalars['String'];
->>>>>>> 4713425d
+    name: Scalars['String'];
     description: Scalars['String'];
     metadata?: Maybe<Scalars['JSON']>;
 };
@@ -2107,16 +2025,11 @@
     createdAt: Scalars['DateTime'];
     updatedAt: Scalars['DateTime'];
     cancelled: Scalars['Boolean'];
-<<<<<<< HEAD
-    unitPrice: Scalars['Int'];
-    unitPriceWithTax: Scalars['Int'];
-=======
     /** The price of a single unit, excluding tax */
     unitPrice: Scalars['Int'];
     /** The price of a single unit, including tax */
     unitPriceWithTax: Scalars['Int'];
     /** @deprecated `unitPrice` is now always without tax */
->>>>>>> 4713425d
     unitPriceIncludesTax: Scalars['Boolean'];
     taxRate: Scalars['Float'];
     adjustments: Array<Adjustment>;
@@ -2134,9 +2047,6 @@
     unitPriceWithTax: Scalars['Int'];
     quantity: Scalars['Int'];
     items: Array<OrderItem>;
-<<<<<<< HEAD
-    totalPrice: Scalars['Int'];
-=======
     /** @deprecated Use `linePriceWithTax` instead */
     totalPrice: Scalars['Int'];
     taxRate: Scalars['Float'];
@@ -2146,7 +2056,6 @@
     lineTax: Scalars['Int'];
     /** The total price of the line including tax */
     linePriceWithTax: Scalars['Int'];
->>>>>>> 4713425d
     adjustments: Array<Adjustment>;
     order: Order;
     customFields?: Maybe<Scalars['JSON']>;
@@ -2190,10 +2099,7 @@
     state: Scalars['String'];
     method: Scalars['String'];
     trackingCode?: Maybe<Scalars['String']>;
-<<<<<<< HEAD
-=======
     customFields?: Maybe<Scalars['JSON']>;
->>>>>>> 4713425d
 };
 
 export type PaymentMethod = Node & {
@@ -2414,12 +2320,6 @@
     createdAt: Scalars['DateTime'];
     updatedAt: Scalars['DateTime'];
     code: Scalars['String'];
-<<<<<<< HEAD
-    description: Scalars['String'];
-    checker: ConfigurableOperation;
-    calculator: ConfigurableOperation;
-    customFields?: Maybe<Scalars['JSON']>;
-=======
     name: Scalars['String'];
     description: Scalars['String'];
     checker: ConfigurableOperation;
@@ -2435,7 +2335,6 @@
     languageCode: LanguageCode;
     name: Scalars['String'];
     description: Scalars['String'];
->>>>>>> 4713425d
 };
 
 export type ShippingMethodList = PaginatedList & {
@@ -2445,11 +2344,8 @@
 
 export enum StockMovementType {
     ADJUSTMENT = 'ADJUSTMENT',
-<<<<<<< HEAD
-=======
     ALLOCATION = 'ALLOCATION',
     RELEASE = 'RELEASE',
->>>>>>> 4713425d
     SALE = 'SALE',
     CANCELLATION = 'CANCELLATION',
     RETURN = 'RETURN',
@@ -2474,11 +2370,7 @@
         quantity: Scalars['Int'];
     };
 
-<<<<<<< HEAD
-export type Sale = Node &
-=======
 export type Allocation = Node &
->>>>>>> 4713425d
     StockMovement & {
         id: Scalars['ID'];
         createdAt: Scalars['DateTime'];
@@ -2489,8 +2381,6 @@
         orderLine: OrderLine;
     };
 
-<<<<<<< HEAD
-=======
 export type Sale = Node &
     StockMovement & {
         id: Scalars['ID'];
@@ -2502,7 +2392,6 @@
         orderItem: OrderItem;
     };
 
->>>>>>> 4713425d
 export type Cancellation = Node &
     StockMovement & {
         id: Scalars['ID'];
@@ -2525,9 +2414,6 @@
         orderItem: OrderItem;
     };
 
-<<<<<<< HEAD
-export type StockMovementItem = StockAdjustment | Sale | Cancellation | Return;
-=======
 export type Release = Node &
     StockMovement & {
         id: Scalars['ID'];
@@ -2540,7 +2426,6 @@
     };
 
 export type StockMovementItem = StockAdjustment | Allocation | Sale | Cancellation | Return | Release;
->>>>>>> 4713425d
 
 export type StockMovementList = {
     items: Array<StockMovementItem>;
@@ -2725,10 +2610,7 @@
 export type OrderFilterParameter = {
     createdAt?: Maybe<DateOperators>;
     updatedAt?: Maybe<DateOperators>;
-<<<<<<< HEAD
-=======
     orderPlacedAt?: Maybe<DateOperators>;
->>>>>>> 4713425d
     code?: Maybe<StringOperators>;
     state?: Maybe<StringOperators>;
     active?: Maybe<BooleanOperators>;
@@ -2746,10 +2628,7 @@
     id?: Maybe<SortOrder>;
     createdAt?: Maybe<SortOrder>;
     updatedAt?: Maybe<SortOrder>;
-<<<<<<< HEAD
-=======
     orderPlacedAt?: Maybe<SortOrder>;
->>>>>>> 4713425d
     code?: Maybe<SortOrder>;
     state?: Maybe<SortOrder>;
     totalQuantity?: Maybe<SortOrder>;
@@ -2784,10 +2663,7 @@
     Customer: Array<CustomFieldConfig>;
     Facet: Array<CustomFieldConfig>;
     FacetValue: Array<CustomFieldConfig>;
-<<<<<<< HEAD
-=======
     Fulfillment: Array<CustomFieldConfig>;
->>>>>>> 4713425d
     GlobalSettings: Array<CustomFieldConfig>;
     Order: Array<CustomFieldConfig>;
     OrderLine: Array<CustomFieldConfig>;
@@ -2844,14 +2720,10 @@
         | UpdatedOrderFragment
         | Pick<OrderModificationError, 'errorCode' | 'message'>
         | Pick<OrderLimitError, 'errorCode' | 'message'>
-<<<<<<< HEAD
-        | Pick<NegativeQuantityError, 'errorCode' | 'message'>;
-=======
         | Pick<NegativeQuantityError, 'errorCode' | 'message'>
         | (Pick<InsufficientStockError, 'errorCode' | 'message' | 'quantityAvailable'> & {
               order: UpdatedOrderFragment;
           });
->>>>>>> 4713425d
 };
 
 export type SearchProductsShopQueryVariables = Exact<{
@@ -3047,12 +2919,8 @@
         | TestOrderFragmentFragment
         | Pick<OrderModificationError, 'errorCode' | 'message'>
         | Pick<OrderLimitError, 'errorCode' | 'message'>
-<<<<<<< HEAD
-        | Pick<NegativeQuantityError, 'errorCode' | 'message'>;
-=======
         | Pick<NegativeQuantityError, 'errorCode' | 'message'>
         | Pick<InsufficientStockError, 'errorCode' | 'message'>;
->>>>>>> 4713425d
 };
 
 export type RemoveItemFromOrderMutationVariables = Exact<{
@@ -3066,11 +2934,7 @@
 export type GetShippingMethodsQueryVariables = Exact<{ [key: string]: never }>;
 
 export type GetShippingMethodsQuery = {
-<<<<<<< HEAD
-    eligibleShippingMethods: Array<Pick<ShippingMethodQuote, 'id' | 'price' | 'description'>>;
-=======
     eligibleShippingMethods: Array<Pick<ShippingMethodQuote, 'id' | 'price' | 'name' | 'description'>>;
->>>>>>> 4713425d
 };
 
 export type SetShippingMethodMutationVariables = Exact<{
@@ -3078,14 +2942,10 @@
 }>;
 
 export type SetShippingMethodMutation = {
-<<<<<<< HEAD
-    setOrderShippingMethod: TestOrderFragmentFragment | Pick<OrderModificationError, 'errorCode' | 'message'>;
-=======
     setOrderShippingMethod:
         | TestOrderFragmentFragment
         | Pick<OrderModificationError, 'errorCode' | 'message'>
         | Pick<IneligibleShippingMethodError, 'errorCode' | 'message'>;
->>>>>>> 4713425d
 };
 
 export type ActiveOrderCustomerFragment = Pick<Order, 'id'> & {
@@ -3203,11 +3063,7 @@
         | Pick<OrderPaymentStateError, 'errorCode' | 'message'>
         | Pick<PaymentFailedError, 'errorCode' | 'message' | 'paymentErrorMessage'>
         | Pick<PaymentDeclinedError, 'errorCode' | 'message' | 'paymentErrorMessage'>
-<<<<<<< HEAD
-        | Pick<OrderStateTransitionError, 'errorCode' | 'message'>
-=======
         | Pick<OrderStateTransitionError, 'errorCode' | 'message' | 'transitionError'>
->>>>>>> 4713425d
     >;
 };
 
@@ -3239,7 +3095,6 @@
 export type GetNextOrderStatesQuery = Pick<Query, 'nextOrderStates'>;
 
 export type GetCustomerAddressesQueryVariables = Exact<{ [key: string]: never }>;
-<<<<<<< HEAD
 
 export type GetCustomerAddressesQuery = {
     activeOrder?: Maybe<{
@@ -3247,15 +3102,6 @@
     }>;
 };
 
-=======
-
-export type GetCustomerAddressesQuery = {
-    activeOrder?: Maybe<{
-        customer?: Maybe<{ addresses?: Maybe<Array<Pick<Address, 'id' | 'streetLine1'>>> }>;
-    }>;
-};
-
->>>>>>> 4713425d
 export type GetCustomerOrdersQueryVariables = Exact<{ [key: string]: never }>;
 
 export type GetCustomerOrdersQuery = {
@@ -3329,8 +3175,6 @@
         NonNullable<AddItemToOrderMutation['addItemToOrder']>,
         { __typename?: 'ErrorResult' }
     >;
-<<<<<<< HEAD
-=======
     export type InsufficientStockErrorInlineFragment = DiscriminateUnion<
         NonNullable<AddItemToOrderMutation['addItemToOrder']>,
         { __typename?: 'InsufficientStockError' }
@@ -3341,7 +3185,6 @@
             { __typename?: 'InsufficientStockError' }
         >['order']
     >;
->>>>>>> 4713425d
 }
 
 export namespace SearchProductsShop {
@@ -3523,8 +3366,6 @@
     export type Variables = GetActiveOrderQueryVariables;
     export type Query = GetActiveOrderQuery;
     export type ActiveOrder = NonNullable<GetActiveOrderQuery['activeOrder']>;
-<<<<<<< HEAD
-=======
 }
 
 export namespace GetActiveOrderWithPriceData {
@@ -3551,7 +3392,6 @@
     export type TaxSummary = NonNullable<
         NonNullable<NonNullable<GetActiveOrderWithPriceDataQuery['activeOrder']>['taxSummary']>[number]
     >;
->>>>>>> 4713425d
 }
 
 export namespace AdjustItemQuantity {
@@ -3686,13 +3526,10 @@
         NonNullable<AddPaymentToOrderMutation['addPaymentToOrder']>,
         { __typename?: 'PaymentFailedError' }
     >;
-<<<<<<< HEAD
-=======
     export type OrderStateTransitionErrorInlineFragment = DiscriminateUnion<
         NonNullable<AddPaymentToOrderMutation['addPaymentToOrder']>,
         { __typename?: 'OrderStateTransitionError' }
     >;
->>>>>>> 4713425d
 }
 
 export namespace GetActiveOrderPayments {
