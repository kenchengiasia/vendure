import { DefaultJobQueuePlugin, mergeConfig } from '@vendure/core';
import { createTestEnvironment } from '@vendure/testing';
import gql from 'graphql-tag';
import path from 'path';

import { initialData } from '../../../e2e-common/e2e-initial-data';
import { TEST_SETUP_TIMEOUT_MS, testConfig } from '../../../e2e-common/test-config';

import { PluginWithJobQueue } from './fixtures/test-plugins/with-job-queue';
import { CancelJob, GetRunningJobs, JobState } from './graphql/generated-e2e-admin-types';
import { GET_RUNNING_JOBS } from './graphql/shared-definitions';

describe('JobQueue', () => {
    if (testConfig.dbConnectionOptions.type === 'sqljs') {
        it.only('skip JobQueue tests for sqljs', () => {
            // The tests in this suite will fail when running on sqljs because
            // the DB state is not persisted after shutdown. In this case it is
            // an acceptable tradeoff to just skip them, since the other DB engines
            // _will_ run in CI, and sqljs is less of a production use-case anyway.
            return;
        });
    }

    const { server, adminClient } = createTestEnvironment(
        mergeConfig(testConfig, {
            plugins: [DefaultJobQueuePlugin, PluginWithJobQueue],
        }),
    );

    beforeAll(async () => {
        await server.init({
            initialData,
            productsCsvPath: path.join(__dirname, 'fixtures/e2e-products-full.csv'),
            customerCount: 1,
        });
        await adminClient.asSuperAdmin();
        await sleep(1000);
    }, TEST_SETUP_TIMEOUT_MS);

    afterAll(async () => {
        PluginWithJobQueue.jobSubject.complete();
        await server.destroy();
    });

    function getJobsInTestQueue(state?: JobState) {
        return adminClient
            .query<GetRunningJobs.Query, GetRunningJobs.Variables>(GET_RUNNING_JOBS, {
                options: {
                    filter: {
                        queueName: {
                            eq: 'test',
                        },
                        ...(state
                            ? {
                                  state: { eq: state },
                              }
                            : {}),
                    },
                },
            })
            .then((data) => data.jobs);
    }

    let testJobId: string;

    it('creates and starts running a job', async () => {
        const restControllerUrl = `http://localhost:${testConfig.apiOptions.port}/run-job`;
        await adminClient.fetch(restControllerUrl);

        await sleep(300);
        const jobs = await getJobsInTestQueue();

        expect(jobs.items.length).toBe(1);
        expect(jobs.items[0].state).toBe(JobState.RUNNING);
        expect(PluginWithJobQueue.jobHasDoneWork).toBe(false);
        testJobId = jobs.items[0].id;
    });

    it(
        'shutdown server before completing job',
        async () => {
            await server.destroy();
            await server.bootstrap();
            await adminClient.asSuperAdmin();

            await sleep(300);
            const jobs = await getJobsInTestQueue();

            expect(jobs.items.length).toBe(1);
            expect(jobs.items[0].state).toBe(JobState.RUNNING);
            expect(jobs.items[0].id).toBe(testJobId);
            expect(PluginWithJobQueue.jobHasDoneWork).toBe(false);
        },
        TEST_SETUP_TIMEOUT_MS,
    );

    it('complete job after restart', async () => {
        PluginWithJobQueue.jobSubject.next();

        await sleep(300);
        const jobs = await getJobsInTestQueue();

        expect(jobs.items.length).toBe(1);
        expect(jobs.items[0].state).toBe(JobState.COMPLETED);
        expect(jobs.items[0].id).toBe(testJobId);
        expect(PluginWithJobQueue.jobHasDoneWork).toBe(true);
    });

    it('cancels a running job', async () => {
        PluginWithJobQueue.jobHasDoneWork = false;
        const restControllerUrl = `http://localhost:${testConfig.apiOptions.port}/run-job`;
        await adminClient.fetch(restControllerUrl);

        await sleep(300);
        const jobs = await getJobsInTestQueue(JobState.RUNNING);

        expect(jobs.items.length).toBe(1);
        expect(jobs.items[0].state).toBe(JobState.RUNNING);
        expect(PluginWithJobQueue.jobHasDoneWork).toBe(false);
        const jobId = jobs.items[0].id;

        const { cancelJob } = await adminClient.query<CancelJob.Mutation, CancelJob.Variables>(CANCEL_JOB, {
            id: jobId,
        });

        expect(cancelJob.state).toBe(JobState.CANCELLED);
        expect(cancelJob.isSettled).toBe(true);
        expect(cancelJob.settledAt).not.toBeNull();

        const jobs2 = await getJobsInTestQueue(JobState.CANCELLED);
        expect(jobs.items.length).toBe(1);
        expect(jobs.items[0].id).toBe(jobId);
    });
});

function sleep(ms: number): Promise<void> {
<<<<<<< HEAD
    return new Promise((resolve) => setTimeout(resolve, ms));
}
=======
    return new Promise(resolve => setTimeout(resolve, ms));
}

const CANCEL_JOB = gql`
    mutation CancelJob($id: ID!) {
        cancelJob(jobId: $id) {
            id
            state
            isSettled
            settledAt
        }
    }
`;
>>>>>>> c11ffbf2
<|MERGE_RESOLUTION|>--- conflicted
+++ resolved
@@ -134,11 +134,7 @@
 });
 
 function sleep(ms: number): Promise<void> {
-<<<<<<< HEAD
     return new Promise((resolve) => setTimeout(resolve, ms));
-}
-=======
-    return new Promise(resolve => setTimeout(resolve, ms));
 }
 
 const CANCEL_JOB = gql`
@@ -150,5 +146,4 @@
             settledAt
         }
     }
-`;
->>>>>>> c11ffbf2
+`;