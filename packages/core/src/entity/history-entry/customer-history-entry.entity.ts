import { DeepPartial } from '@vendure/common/lib/shared-types';
import { ChildEntity, ManyToOne } from 'typeorm';

import { Customer } from '../customer/customer.entity';

import { HistoryEntry } from './history-entry.entity';

@ChildEntity()
export class CustomerHistoryEntry extends HistoryEntry {
    constructor(input: DeepPartial<CustomerHistoryEntry>) {
        super(input);
    }

<<<<<<< HEAD
    @ManyToOne(type => Customer)
=======
    @ManyToOne(type => Customer, { onDelete: 'CASCADE' })
>>>>>>> 4713425d
    customer: Customer;
}<|MERGE_RESOLUTION|>--- conflicted
+++ resolved
@@ -11,10 +11,6 @@
         super(input);
     }
 
-<<<<<<< HEAD
-    @ManyToOne(type => Customer)
-=======
     @ManyToOne(type => Customer, { onDelete: 'CASCADE' })
->>>>>>> 4713425d
     customer: Customer;
 }