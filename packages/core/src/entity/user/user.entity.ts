--- conflicted
+++ resolved
@@ -38,41 +38,14 @@
     @Column({ default: false })
     verified: boolean;
 
-<<<<<<< HEAD
-    @Column({ type: 'varchar', nullable: true })
-    verificationToken: string | null;
-
-    @Column({ type: 'varchar', nullable: true })
-    passwordResetToken: string | null;
-
-    /**
-     * @description
-     * A token issued when a User requests to change their identifier (typically
-     * an email address)
-     */
-    @Column({ type: 'varchar', nullable: true })
-    identifierChangeToken: string | null;
-
-    /**
-     * @description
-     * When a request has been made to change the User's identifier, the new identifier
-     * will be stored here until it has been verified, after which it will
-     * replace the current value of the `identifier` field.
-     */
-    @Column({ type: 'varchar', nullable: true })
-    pendingIdentifier: string | null;
-
-    @ManyToMany((type) => Role)
-=======
     @ManyToMany(type => Role)
->>>>>>> a6e3e616
     @JoinTable()
     roles: Role[];
 
     @Column({ type: Date, nullable: true })
     lastLogin: Date | null;
 
-    @Column((type) => CustomUserFields)
+    @Column(type => CustomUserFields)
     customFields: CustomUserFields;
 
     getNativeAuthenticationMethod(): NativeAuthenticationMethod {
