--- conflicted
+++ resolved
@@ -41,25 +41,6 @@
     @Column()
     emailAddress: string;
 
-<<<<<<< HEAD
-    @ManyToMany(
-        type => CustomerGroup,
-        group => group.customers,
-    )
-    @JoinTable()
-    groups: CustomerGroup[];
-
-    @OneToMany(
-        type => Address,
-        address => address.customer,
-    )
-    addresses: Address[];
-
-    @OneToMany(
-        type => Order,
-        order => order.customer,
-    )
-=======
     @ManyToMany(type => CustomerGroup, group => group.customers)
     @JoinTable()
     groups: CustomerGroup[];
@@ -68,7 +49,6 @@
     addresses: Address[];
 
     @OneToMany(type => Order, order => order.customer)
->>>>>>> 560ff468
     orders: Order[];
 
     @OneToOne(type => User, { eager: true })
