import { Controller } from '@nestjs/common';
import { MessagePattern } from '@nestjs/microservices';
import { LanguageCode } from '@vendure/common/lib/generated-types';
import { ID } from '@vendure/common/lib/shared-types';
import { unique } from '@vendure/common/lib/unique';
import { Observable } from 'rxjs';
import { FindOptionsUtils } from 'typeorm/find-options/FindOptionsUtils';

import { RequestContext } from '../../../api/common/request-context';
import { AsyncQueue } from '../../../common/async-queue';
import { Translatable, Translation } from '../../../common/types/locale-types';
import { idsAreEqual } from '../../../common/utils';
import { ConfigService } from '../../../config/config.service';
import { Logger } from '../../../config/logger/vendure-logger';
import { FacetValue } from '../../../entity/facet-value/facet-value.entity';
import { ProductVariant } from '../../../entity/product-variant/product-variant.entity';
import { Product } from '../../../entity/product/product.entity';
import { ProductVariantService } from '../../../service/services/product-variant.service';
import { TransactionalConnection } from '../../../service/transaction/transactional-connection';
import { asyncObservable } from '../../../worker/async-observable';
import { SearchIndexItem } from '../search-index-item.entity';
import {
    AssignProductToChannelMessage,
    AssignVariantToChannelMessage,
    DeleteAssetMessage,
    DeleteProductMessage,
    DeleteVariantMessage,
    ReindexMessage,
    RemoveProductFromChannelMessage,
    RemoveVariantFromChannelMessage,
    UpdateAssetMessage,
    UpdateProductMessage,
    UpdateVariantMessage,
    UpdateVariantsByIdMessage,
} from '../types';

export const BATCH_SIZE = 1000;
export const variantRelations = [
    'product',
    'product.featuredAsset',
    'product.facetValues',
    'product.facetValues.facet',
    'product.channels',
    'featuredAsset',
    'facetValues',
    'facetValues.facet',
    'collections',
    'taxCategory',
    'channels',
    'channels.defaultTaxZone',
];

export const workerLoggerCtx = 'DefaultSearchPlugin Worker';

@Controller()
export class IndexerController {
    private queue = new AsyncQueue('search-index');

    constructor(
        private connection: TransactionalConnection,
        private productVariantService: ProductVariantService,
        private configService: ConfigService,
    ) {}

    @MessagePattern(ReindexMessage.pattern)
    reindex({ ctx: rawContext }: ReindexMessage['data']): Observable<ReindexMessage['response']> {
        const ctx = RequestContext.deserialize(rawContext);
        return asyncObservable(async observer => {
            const timeStart = Date.now();
            const qb = this.getSearchIndexQueryBuilder(ctx.channelId);
            const count = await qb.getCount();
            Logger.verbose(`Reindexing ${count} variants for channel ${ctx.channel.code}`, workerLoggerCtx);
            const batches = Math.ceil(count / BATCH_SIZE);

            await this.connection
                .getRepository(SearchIndexItem)
                .delete({ languageCode: ctx.languageCode, channelId: ctx.channelId });
            Logger.verbose('Deleted existing index items', workerLoggerCtx);

            for (let i = 0; i < batches; i++) {
                Logger.verbose(`Processing batch ${i + 1} of ${batches}`, workerLoggerCtx);

                const variants = await qb
                    .andWhere('variants__product.deletedAt IS NULL')
                    .take(BATCH_SIZE)
                    .skip(i * BATCH_SIZE)
                    .getMany();
                await this.saveVariants(variants);
                observer.next({
                    total: count,
                    completed: Math.min((i + 1) * BATCH_SIZE, count),
                    duration: +new Date() - timeStart,
                });
            }
            Logger.verbose(`Completed reindexing`, workerLoggerCtx);
            return {
                total: count,
                completed: count,
                duration: +new Date() - timeStart,
            };
        });
    }

    @MessagePattern(UpdateVariantsByIdMessage.pattern)
    updateVariantsById({
        ctx: rawContext,
        ids,
    }: UpdateVariantsByIdMessage['data']): Observable<UpdateVariantsByIdMessage['response']> {
        const ctx = RequestContext.deserialize(rawContext);

        return asyncObservable(async observer => {
            const timeStart = Date.now();
            if (ids.length) {
                const batches = Math.ceil(ids.length / BATCH_SIZE);
                Logger.verbose(`Updating ${ids.length} variants...`);

                for (let i = 0; i < batches; i++) {
                    const begin = i * BATCH_SIZE;
                    const end = begin + BATCH_SIZE;
                    Logger.verbose(`Updating ids from index ${begin} to ${end}`);
                    const batchIds = ids.slice(begin, end);
                    const batch = await this.connection.getRepository(ProductVariant).findByIds(batchIds, {
                        relations: variantRelations,
                        where: { deletedAt: null },
                    });
                    await this.saveVariants(batch);
                    observer.next({
                        total: ids.length,
                        completed: Math.min((i + 1) * BATCH_SIZE, ids.length),
                        duration: +new Date() - timeStart,
                    });
                }
            }
            Logger.verbose(`Completed reindexing!`);
            return {
                total: ids.length,
                completed: ids.length,
                duration: +new Date() - timeStart,
            };
        });
    }

    @MessagePattern(UpdateProductMessage.pattern)
    updateProduct(data: UpdateProductMessage['data']): Observable<UpdateProductMessage['response']> {
        const ctx = RequestContext.deserialize(data.ctx);
        return asyncObservable(async () => {
            return this.updateProductInChannel(ctx, data.productId, ctx.channelId);
        });
    }

    @MessagePattern(UpdateVariantMessage.pattern)
    updateVariants(data: UpdateVariantMessage['data']): Observable<UpdateVariantMessage['response']> {
        const ctx = RequestContext.deserialize(data.ctx);
        return asyncObservable(async () => {
            return this.updateVariantsInChannel(ctx, data.variantIds, ctx.channelId);
        });
    }

    @MessagePattern(DeleteProductMessage.pattern)
    deleteProduct(data: DeleteProductMessage['data']): Observable<DeleteProductMessage['response']> {
        const ctx = RequestContext.deserialize(data.ctx);
        return asyncObservable(async () => {
            return this.deleteProductInChannel(ctx, data.productId, ctx.channelId);
        });
    }

    @MessagePattern(DeleteVariantMessage.pattern)
    deleteVariant(data: DeleteVariantMessage['data']): Observable<DeleteVariantMessage['response']> {
        const ctx = RequestContext.deserialize(data.ctx);
        return asyncObservable(async () => {
            const variants = await this.connection.getRepository(ProductVariant).findByIds(data.variantIds);
            if (variants.length) {
                await this.removeSearchIndexItems(
                    ctx.languageCode,
                    ctx.channelId,
                    variants.map(v => v.id),
                );
            }
            return true;
        });
    }

    @MessagePattern(AssignProductToChannelMessage.pattern)
    assignProductToChannel(
        data: AssignProductToChannelMessage['data'],
    ): Observable<AssignProductToChannelMessage['response']> {
        const ctx = RequestContext.deserialize(data.ctx);
        return asyncObservable(async () => {
            return this.updateProductInChannel(ctx, data.productId, data.channelId);
        });
    }

    @MessagePattern(RemoveProductFromChannelMessage.pattern)
    removeProductFromChannel(
        data: RemoveProductFromChannelMessage['data'],
    ): Observable<RemoveProductFromChannelMessage['response']> {
        const ctx = RequestContext.deserialize(data.ctx);
        return asyncObservable(async () => {
            return this.deleteProductInChannel(ctx, data.productId, data.channelId);
        });
    }

    @MessagePattern(AssignVariantToChannelMessage.pattern)
    assignVariantToChannel(
        data: AssignVariantToChannelMessage['data'],
    ): Observable<AssignProductToChannelMessage['response']> {
        const ctx = RequestContext.deserialize(data.ctx);
        return asyncObservable(async () => {
            return this.updateVariantsInChannel(ctx, [data.productVariantId], data.channelId);
        });
    }

    @MessagePattern(RemoveVariantFromChannelMessage.pattern)
    removeVariantFromChannel(
        data: RemoveVariantFromChannelMessage['data'],
    ): Observable<RemoveProductFromChannelMessage['response']> {
        const ctx = RequestContext.deserialize(data.ctx);
        return asyncObservable(async () => {
            await this.removeSearchIndexItems(ctx.languageCode, data.channelId, [data.productVariantId]);
            return true;
        });
    }

    @MessagePattern(UpdateAssetMessage.pattern)
    updateAsset(data: UpdateAssetMessage['data']): Observable<UpdateAssetMessage['response']> {
        return asyncObservable(async () => {
            const id = data.asset.id;
            function getFocalPoint(point?: { x: number; y: number }) {
                return point && point.x && point.y ? point : null;
            }
            const focalPoint = getFocalPoint(data.asset.focalPoint);
            await this.connection
                .getRepository(SearchIndexItem)
                .update({ productAssetId: id }, { productPreviewFocalPoint: focalPoint });
            await this.connection
                .getRepository(SearchIndexItem)
                .update({ productVariantAssetId: id }, { productVariantPreviewFocalPoint: focalPoint });
            return true;
        });
    }

    @MessagePattern(DeleteAssetMessage.pattern)
    deleteAsset(data: DeleteAssetMessage['data']): Observable<DeleteAssetMessage['response']> {
        return asyncObservable(async () => {
            const id = data.asset.id;
            await this.connection
                .getRepository(SearchIndexItem)
                .update({ productAssetId: id }, { productAssetId: null });
            await this.connection
                .getRepository(SearchIndexItem)
                .update({ productVariantAssetId: id }, { productVariantAssetId: null });
            return true;
        });
    }

    private async updateProductInChannel(
        ctx: RequestContext,
        productId: ID,
        channelId: ID,
    ): Promise<boolean> {
        const product = await this.connection.getRepository(Product).findOne(productId, {
            relations: ['variants'],
        });
        if (product) {
            const updatedVariants = await this.connection.getRepository(ProductVariant).findByIds(
                product.variants.map(v => v.id),
                {
                    relations: variantRelations,
                    where: { deletedAt: null },
                },
            );
            if (updatedVariants.length === 0) {
                await this.saveSyntheticVariant(ctx, product);
            } else {
                if (product.enabled === false) {
                    updatedVariants.forEach(v => (v.enabled = false));
                }
                const variantsInCurrentChannel = updatedVariants.filter(
                    v => !!v.channels.find(c => idsAreEqual(c.id, ctx.channelId)),
                );
                Logger.verbose(`Updating ${variantsInCurrentChannel.length} variants`, workerLoggerCtx);
                if (variantsInCurrentChannel.length) {
                    await this.saveVariants(variantsInCurrentChannel);
                }
            }
        }
        return true;
    }

    private async updateVariantsInChannel(
        ctx: RequestContext,
        variantIds: ID[],
        channelId: ID,
    ): Promise<boolean> {
        const variants = await this.connection.getRepository(ProductVariant).findByIds(variantIds, {
            relations: variantRelations,
            where: { deletedAt: null },
        });
        if (variants) {
            Logger.verbose(`Updating ${variants.length} variants`, workerLoggerCtx);
            await this.saveVariants(variants);
        }
        return true;
    }

    private async deleteProductInChannel(
        ctx: RequestContext,
        productId: ID,
        channelId: ID,
    ): Promise<boolean> {
        const product = await this.connection.getRepository(Product).findOne(productId, {
            relations: ['variants'],
        });
        if (product) {
            const removedVariantIds = product.variants.map(v => v.id);
            if (removedVariantIds.length) {
                await this.removeSearchIndexItems(ctx.languageCode, channelId, removedVariantIds);
            }
        }
        return true;
    }

    private getSearchIndexQueryBuilder(channelId: ID) {
        const qb = this.connection.getRepository(ProductVariant).createQueryBuilder('variants');
        FindOptionsUtils.applyFindManyOptionsOrConditionsToQueryBuilder(qb, {
            relations: variantRelations,
        });
        FindOptionsUtils.joinEagerRelations(
            qb,
            qb.alias,
            this.connection.rawConnection.getMetadata(ProductVariant),
        );
        qb.leftJoin('variants.product', 'product')
            .leftJoin('product.channels', 'channel')
            .where('channel.id = :channelId', { channelId })
            .andWhere('variants__product.deletedAt IS NULL')
            .andWhere('variants.deletedAt IS NULL');
        return qb;
    }

<<<<<<< HEAD
    /**
     * Given an array of ProductVariants, this method applies the correct taxes and translations.
     */
    private hydrateVariants(ctx: RequestContext, variants: ProductVariant[]): ProductVariant[] {
        return variants
            .map(v => this.productVariantService.applyChannelPriceAndTax(v, ctx))
            .map(v => translateDeep(v, ctx.languageCode, ['product']));
    }

    private async saveVariants(channelId: ID, variants: ProductVariant[]) {
=======
    private async saveVariants(variants: ProductVariant[]) {
>>>>>>> 841ffa7e
        const items: SearchIndexItem[] = [];

        await this.removeSyntheticVariants(variants);

        for (const variant of variants) {
            const languageVariants = unique([
                ...variant.translations.map(t => t.languageCode),
                ...variant.product.translations.map(t => t.languageCode),
            ]);
            for (const languageCode of languageVariants) {
                const productTranslation = this.getTranslation(variant.product, languageCode);
                const variantTranslation = this.getTranslation(variant, languageCode);
                const collectionTranslations = variant.collections.map(c =>
                    this.getTranslation(c, languageCode),
                );

                for (const channel of variant.channels) {
                    const ctx = new RequestContext({
                        channel,
                        apiType: 'admin',
                        authorizedAsOwnerOnly: false,
                        isAuthorized: true,
                        session: {} as any,
                    });
                    this.productVariantService.applyChannelPriceAndTax(variant, ctx);
                    items.push(
                        new SearchIndexItem({
                            channelId: channel.id,
                            languageCode,
                            productVariantId: variant.id,
                            price: variant.price,
                            priceWithTax: variant.priceWithTax,
                            sku: variant.sku,
                            enabled: variant.product.enabled === false ? false : variant.enabled,
                            slug: productTranslation.slug,
                            productId: variant.product.id,
                            productName: productTranslation.name,
                            description: productTranslation.description,
                            productVariantName: variantTranslation.name,
                            productAssetId: variant.product.featuredAsset
                                ? variant.product.featuredAsset.id
                                : null,
                            productPreviewFocalPoint: variant.product.featuredAsset
                                ? variant.product.featuredAsset.focalPoint
                                : null,
                            productVariantPreviewFocalPoint: variant.featuredAsset
                                ? variant.featuredAsset.focalPoint
                                : null,
                            productVariantAssetId: variant.featuredAsset ? variant.featuredAsset.id : null,
                            productPreview: variant.product.featuredAsset
                                ? variant.product.featuredAsset.preview
                                : '',
                            productVariantPreview: variant.featuredAsset ? variant.featuredAsset.preview : '',
                            channelIds: variant.channels.map(c => c.id as string),
                            facetIds: this.getFacetIds(variant),
                            facetValueIds: this.getFacetValueIds(variant),
                            collectionIds: variant.collections.map(c => c.id.toString()),
                            collectionSlugs: collectionTranslations.map(c => c.slug),
                        }),
                    );
                }
            }
        }

        await this.queue.push(() => this.connection.getRepository(SearchIndexItem).save(items));
    }

    /**
     * If a Product has no variants, we create a synthetic variant for the purposes
     * of making that product visible via the search query.
     */
    private async saveSyntheticVariant(ctx: RequestContext, product: Product) {
        const productTranslation = this.getTranslation(product, ctx.languageCode);
        const item = new SearchIndexItem({
            channelId: ctx.channelId,
            languageCode: ctx.languageCode,
            productVariantId: 0,
            price: 0,
            priceWithTax: 0,
            sku: '',
            enabled: false,
            slug: productTranslation.slug,
            productId: product.id,
            productName: productTranslation.name,
            description: productTranslation.description,
            productVariantName: productTranslation.name,
            productAssetId: product.featuredAsset?.id ?? null,
            productPreviewFocalPoint: product.featuredAsset?.focalPoint ?? null,
            productVariantPreviewFocalPoint: null,
            productVariantAssetId: null,
            productPreview: product.featuredAsset?.preview ?? '',
            productVariantPreview: '',
            channelIds: [ctx.channelId.toString()],
            facetIds: product.facetValues?.map(fv => fv.facet.id.toString()) ?? [],
            facetValueIds: product.facetValues?.map(fv => fv.id.toString()) ?? [],
            collectionIds: [],
            collectionSlugs: [],
        });
        await this.queue.push(() => this.connection.getRepository(SearchIndexItem).save(item));
    }

    /**
     * Removes any synthetic variants for the given product
     */
    private async removeSyntheticVariants(variants: ProductVariant[]) {
        const prodIds = unique(variants.map(v => v.productId));
        for (const productId of prodIds) {
            await this.queue.push(() =>
                this.connection.getRepository(SearchIndexItem).delete({
                    productId,
                    sku: '',
                    price: 0,
                }),
            );
        }
    }

    private getTranslation<T extends Translatable>(
        translatable: T,
        languageCode: LanguageCode,
    ): Translation<T> {
        return ((translatable.translations.find(t => t.languageCode === languageCode) ||
            translatable.translations.find(t => t.languageCode === this.configService.defaultLanguageCode) ||
            translatable.translations[0]) as unknown) as Translation<T>;
    }

    private getFacetIds(variant: ProductVariant): string[] {
        const facetIds = (fv: FacetValue) => fv.facet.id.toString();
        const variantFacetIds = variant.facetValues.map(facetIds);
        const productFacetIds = variant.product.facetValues.map(facetIds);
        return unique([...variantFacetIds, ...productFacetIds]);
    }

    private getFacetValueIds(variant: ProductVariant): string[] {
        const facetValueIds = (fv: FacetValue) => fv.id.toString();
        const variantFacetValueIds = variant.facetValues.map(facetValueIds);
        const productFacetValueIds = variant.product.facetValues.map(facetValueIds);
        return unique([...variantFacetValueIds, ...productFacetValueIds]);
    }

    /**
     * Remove items from the search index
     */
    private async removeSearchIndexItems(languageCode: LanguageCode, channelId: ID, variantIds: ID[]) {
        const compositeKeys = variantIds.map(id => ({
            productVariantId: id,
            channelId,
            languageCode,
        })) as any[];
        await this.queue.push(() => this.connection.getRepository(SearchIndexItem).delete(compositeKeys));
    }
}<|MERGE_RESOLUTION|>--- conflicted
+++ resolved
@@ -338,20 +338,7 @@
         return qb;
     }
 
-<<<<<<< HEAD
-    /**
-     * Given an array of ProductVariants, this method applies the correct taxes and translations.
-     */
-    private hydrateVariants(ctx: RequestContext, variants: ProductVariant[]): ProductVariant[] {
-        return variants
-            .map(v => this.productVariantService.applyChannelPriceAndTax(v, ctx))
-            .map(v => translateDeep(v, ctx.languageCode, ['product']));
-    }
-
-    private async saveVariants(channelId: ID, variants: ProductVariant[]) {
-=======
     private async saveVariants(variants: ProductVariant[]) {
->>>>>>> 841ffa7e
         const items: SearchIndexItem[] = [];
 
         await this.removeSyntheticVariants(variants);
