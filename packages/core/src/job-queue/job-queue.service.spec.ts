/* tslint:disable:no-non-null-assertion */
import { Injectable, OnApplicationBootstrap, OnModuleDestroy } from '@nestjs/common';
import { ModuleRef } from '@nestjs/core';
import { Test, TestingModule } from '@nestjs/testing';
import { JobState } from '@vendure/common/lib/generated-types';
import { Subject } from 'rxjs';
import { take } from 'rxjs/operators';

import { Injector } from '../common';
import { ConfigService } from '../config/config.service';

import { Job } from './job';
import { JobQueueService } from './job-queue.service';
import { TestingJobQueueStrategy } from './testing-job-queue-strategy';

const queuePollInterval = 10;

describe('JobQueueService', () => {
    let jobQueueService: JobQueueService;
    let module: TestingModule;

    beforeEach(async () => {
        module = await Test.createTestingModule({
            providers: [{ provide: ConfigService, useClass: MockConfigService }, JobQueueService],
        }).compile();
        await module.init();

        jobQueueService = module.get(JobQueueService);
        await jobQueueService.start();
    });

    afterEach(async () => {
        await module.close();
    });

<<<<<<< HEAD
    it('data is passed into job', cb => {
        const testQueue = jobQueueService.createQueue<string>({
            name: 'test',
            concurrency: 1,
            process: job => {
                job.complete();
                expect(job.data).toBe('hello');
                cb();
=======
    it('data is passed into job', async () => {
        const subject = new Subject<string>();
        const subNext = subject.pipe(take(1)).toPromise();
        const testQueue = await jobQueueService.createQueue<string>({
            name: 'test',
            process: async job => {
                subject.next(job.data);
>>>>>>> 5f196023
            },
        });

        await testQueue.add('hello');
        const data = await subNext;
        expect(data).toBe('hello');
    });

    it('job marked as complete', async () => {
        const subject = new Subject<string>();
        const testQueue = await jobQueueService.createQueue<string>({
            name: 'test',
<<<<<<< HEAD
            concurrency: 1,
            process: job => {
                subject.subscribe(() => {
                    job.complete('yay');
                });
=======
            process: job => {
                return subject.toPromise();
>>>>>>> 5f196023
            },
        });

        const testJob = await testQueue.add('hello');
        expect(testJob.state).toBe(JobState.PENDING);

        await tick(queuePollInterval);
        expect(testJob.state).toBe(JobState.RUNNING);

        subject.next('yay');
        subject.complete();

        await tick();

        expect(testJob.state).toBe(JobState.COMPLETED);
        expect(testJob.result).toBe('yay');
    });

    it('job marked as failed when exception thrown', async () => {
        const subject = new Subject();
        const testQueue = await jobQueueService.createQueue<string>({
            name: 'test',
<<<<<<< HEAD
            concurrency: 1,
            process: job => {
                subject.subscribe(() => {
                    job.fail('uh oh');
                });
=======
            process: async job => {
                const result = await subject.toPromise();
                throw result;
>>>>>>> 5f196023
            },
        });

        const testJob = await testQueue.add('hello');
        expect(testJob.state).toBe(JobState.PENDING);

        await tick(queuePollInterval);
        expect(testJob.state).toBe(JobState.RUNNING);

        subject.next('uh oh');
        subject.complete();
<<<<<<< HEAD
    });

    it('job marked as failed when sync error thrown', async () => {
        const subject = new Subject();
        const err = new Error('something bad happened');
        const testQueue = jobQueueService.createQueue<string>({
            name: 'test',
            concurrency: 1,
            process: job => {
                throw err;
            },
        });
=======
        await tick();
>>>>>>> 5f196023

        expect(testJob.state).toBe(JobState.FAILED);
        expect(testJob.error).toBe('uh oh');
    });

    it('job marked as failed when async error thrown', async () => {
        const err = new Error('something bad happened');
        const testQueue = await jobQueueService.createQueue<string>({
            name: 'test',
<<<<<<< HEAD
            concurrency: 1,
=======
>>>>>>> 5f196023
            process: async job => {
                throw err;
            },
        });

        const testJob = await testQueue.add('hello');
        expect(testJob.state).toBe(JobState.PENDING);

        await tick(queuePollInterval);
        expect(testJob.state).toBe(JobState.FAILED);
        expect(testJob.error).toBe(err.message);
    });

    it('jobs processed in FIFO queue', async () => {
        const subject = new Subject();
        const testQueue = await jobQueueService.createQueue<string>({
            name: 'test',
<<<<<<< HEAD
            concurrency: 1,
            process: job => {
                subject.subscribe(() => {
                    job.complete();
                });
=======
            process: job => {
                return subject.pipe(take(1)).toPromise();
>>>>>>> 5f196023
            },
        });

        const testJob1 = await testQueue.add('1');
        const testJob2 = await testQueue.add('2');
        const testJob3 = await testQueue.add('3');

        const getStates = () => [testJob1.state, testJob2.state, testJob3.state];

        await tick(queuePollInterval);

        expect(getStates()).toEqual([JobState.RUNNING, JobState.PENDING, JobState.PENDING]);

        subject.next();
        await tick();
        expect(getStates()).toEqual([JobState.COMPLETED, JobState.PENDING, JobState.PENDING]);

        await tick(queuePollInterval);
        expect(getStates()).toEqual([JobState.COMPLETED, JobState.RUNNING, JobState.PENDING]);

        subject.next();
        await tick();
        expect(getStates()).toEqual([JobState.COMPLETED, JobState.COMPLETED, JobState.PENDING]);

        await tick(queuePollInterval);
        expect(getStates()).toEqual([JobState.COMPLETED, JobState.COMPLETED, JobState.RUNNING]);

        subject.next();
        await tick();
        expect(getStates()).toEqual([JobState.COMPLETED, JobState.COMPLETED, JobState.COMPLETED]);

        subject.complete();
    });

    it('with concurrency', async () => {
        const testingJobQueueStrategy = module.get(ConfigService).jobQueueOptions
            .jobQueueStrategy as TestingJobQueueStrategy;

        testingJobQueueStrategy.concurrency = 2;

        const subject = new Subject();
        const testQueue = await jobQueueService.createQueue<string>({
            name: 'test',
<<<<<<< HEAD
            concurrency: 2,
            process: job => {
                subject.subscribe(() => {
                    job.complete();
                });
=======
            process: job => {
                return subject.pipe(take(1)).toPromise();
>>>>>>> 5f196023
            },
        });

        const testJob1 = await testQueue.add('1');
        const testJob2 = await testQueue.add('2');
        const testJob3 = await testQueue.add('3');

        const getStates = () => [testJob1.state, testJob2.state, testJob3.state];

        await tick(queuePollInterval);

        expect(getStates()).toEqual([JobState.RUNNING, JobState.RUNNING, JobState.PENDING]);

        subject.next();
        await tick();
        expect(getStates()).toEqual([JobState.COMPLETED, JobState.COMPLETED, JobState.PENDING]);

        await tick(queuePollInterval);
        expect(getStates()).toEqual([JobState.COMPLETED, JobState.COMPLETED, JobState.RUNNING]);

        subject.next();
        await tick();
        expect(getStates()).toEqual([JobState.COMPLETED, JobState.COMPLETED, JobState.COMPLETED]);

        subject.complete();
    });

    it('processes existing jobs on start', async () => {
        const testingJobQueueStrategy = module.get(ConfigService).jobQueueOptions
            .jobQueueStrategy as TestingJobQueueStrategy;

        await testingJobQueueStrategy.prePopulate([
            new Job<any>({
                queueName: 'test',
                data: {},
                id: 'job-1',
            }),
            new Job<any>({
                queueName: 'test',
                data: {},
                id: 'job-2',
            }),
        ]);

        const testQueue = await jobQueueService.createQueue<string>({
            name: 'test',
<<<<<<< HEAD
            concurrency: 1,
            process: job => {
                job.complete();
=======
            process: async job => {
                return;
>>>>>>> 5f196023
            },
        });

        await tick();

        const job1 = await testingJobQueueStrategy.findOne('job-1');
        const job2 = await testingJobQueueStrategy.findOne('job-2');
        expect(job1?.state).toBe(JobState.COMPLETED);
        expect(job2?.state).toBe(JobState.PENDING);

        await tick(queuePollInterval);
        expect(job2?.state).toBe(JobState.COMPLETED);
    });

    it('retries', async () => {
        const subject = new Subject<boolean>();
        const testQueue = await jobQueueService.createQueue<string>({
            name: 'test',
<<<<<<< HEAD
            concurrency: 1,
            process: job => {
                subject.subscribe(success => (success ? job.complete() : job.fail()));
=======
            process: job => {
                return subject
                    .pipe(take(1))
                    .toPromise()
                    .then(success => {
                        if (!success) {
                            throw new Error();
                        }
                    });
>>>>>>> 5f196023
            },
        });

        const testJob = await testQueue.add('hello', { retries: 2 });

        await tick(queuePollInterval);
        expect(testJob.state).toBe(JobState.RUNNING);
        expect(testJob.isSettled).toBe(false);

        subject.next(false);
        await tick();
        expect(testJob.state).toBe(JobState.RETRYING);
        expect(testJob.isSettled).toBe(false);

        await tick(queuePollInterval);
        subject.next(false);
        await tick();
        expect(testJob.state).toBe(JobState.RETRYING);
        expect(testJob.isSettled).toBe(false);

        await tick(queuePollInterval);
        subject.next(false);
        await tick();
        expect(testJob.state).toBe(JobState.FAILED);
        expect(testJob.isSettled).toBe(true);
    });

    it('sets long-running jobs to pending on destroy', async () => {
        const testingJobQueueStrategy = module.get(ConfigService).jobQueueOptions
            .jobQueueStrategy as TestingJobQueueStrategy;

        const subject = new Subject<boolean>();
        const testQueue = await jobQueueService.createQueue<string>({
            name: 'test',
<<<<<<< HEAD
            concurrency: 1,
            process: job => {
                subject.subscribe(success => (success ? job.complete() : job.fail()));
=======
            process: job => {
                return subject.pipe(take(1)).toPromise();
>>>>>>> 5f196023
            },
        });

        const testJob = await testQueue.add('hello');

        await tick(queuePollInterval);

        expect((await testingJobQueueStrategy.findOne(testJob.id!))?.state).toBe(JobState.RUNNING);

        await testQueue.stop();

        expect((await testingJobQueueStrategy.findOne(testJob.id!))?.state).toBe(JobState.PENDING);
    }, 10000);

    it('should start a queue if its name is in the active list', async () => {
        module.get(ConfigService).jobQueueOptions.activeQueues = ['test'];

        const subject = new Subject();
        const testQueue = await jobQueueService.createQueue<string>({
            name: 'test',
            process: job => {
                return subject.toPromise();
            },
        });

        const testJob = await testQueue.add('hello');
        expect(testJob.state).toBe(JobState.PENDING);

        await tick(queuePollInterval);
        expect(testJob.state).toBe(JobState.RUNNING);

        subject.next('yay');
        subject.complete();
        await tick();

        expect(testJob.state).toBe(JobState.COMPLETED);
        expect(testJob.result).toBe('yay');
    });

    it('should not start a queue if its name is in the active list', async () => {
        module.get(ConfigService).jobQueueOptions.activeQueues = ['another'];

        const subject = new Subject();
        const testQueue = await jobQueueService.createQueue<string>({
            name: 'test',
            process: job => {
                return subject.toPromise();
            },
        });

        const testJob = await testQueue.add('hello');
        expect(testJob.state).toBe(JobState.PENDING);

        await tick(queuePollInterval);
        expect(testJob.state).toBe(JobState.PENDING);

        subject.next('yay');
        subject.complete();

        expect(testJob.state).toBe(JobState.PENDING);
    });
});

<<<<<<< HEAD
function tick(ms: number): Promise<void> {
    return new Promise<void>(resolve => setTimeout(resolve, ms));
=======
function tick(ms: number = 0): Promise<void> {
    return new Promise<void>(resolve => {
        if (ms > 0) {
            setTimeout(resolve, ms);
        } else {
            process.nextTick(resolve);
        }
    });
>>>>>>> 5f196023
}

@Injectable()
class MockConfigService implements OnApplicationBootstrap, OnModuleDestroy {
    constructor(private moduleRef: ModuleRef) {}

    jobQueueOptions = {
        jobQueueStrategy: new TestingJobQueueStrategy(1, queuePollInterval),
        activeQueues: [],
    };

    async onApplicationBootstrap() {
        const injector = new Injector(this.moduleRef);
        await this.jobQueueOptions.jobQueueStrategy.init(injector);
    }

    async onModuleDestroy() {
        await this.jobQueueOptions.jobQueueStrategy.destroy();
    }
}<|MERGE_RESOLUTION|>--- conflicted
+++ resolved
@@ -33,16 +33,6 @@
         await module.close();
     });
 
-<<<<<<< HEAD
-    it('data is passed into job', cb => {
-        const testQueue = jobQueueService.createQueue<string>({
-            name: 'test',
-            concurrency: 1,
-            process: job => {
-                job.complete();
-                expect(job.data).toBe('hello');
-                cb();
-=======
     it('data is passed into job', async () => {
         const subject = new Subject<string>();
         const subNext = subject.pipe(take(1)).toPromise();
@@ -50,7 +40,6 @@
             name: 'test',
             process: async job => {
                 subject.next(job.data);
->>>>>>> 5f196023
             },
         });
 
@@ -63,16 +52,8 @@
         const subject = new Subject<string>();
         const testQueue = await jobQueueService.createQueue<string>({
             name: 'test',
-<<<<<<< HEAD
-            concurrency: 1,
-            process: job => {
-                subject.subscribe(() => {
-                    job.complete('yay');
-                });
-=======
             process: job => {
                 return subject.toPromise();
->>>>>>> 5f196023
             },
         });
 
@@ -95,17 +76,9 @@
         const subject = new Subject();
         const testQueue = await jobQueueService.createQueue<string>({
             name: 'test',
-<<<<<<< HEAD
-            concurrency: 1,
-            process: job => {
-                subject.subscribe(() => {
-                    job.fail('uh oh');
-                });
-=======
             process: async job => {
                 const result = await subject.toPromise();
                 throw result;
->>>>>>> 5f196023
             },
         });
 
@@ -117,22 +90,7 @@
 
         subject.next('uh oh');
         subject.complete();
-<<<<<<< HEAD
-    });
-
-    it('job marked as failed when sync error thrown', async () => {
-        const subject = new Subject();
-        const err = new Error('something bad happened');
-        const testQueue = jobQueueService.createQueue<string>({
-            name: 'test',
-            concurrency: 1,
-            process: job => {
-                throw err;
-            },
-        });
-=======
-        await tick();
->>>>>>> 5f196023
+        await tick();
 
         expect(testJob.state).toBe(JobState.FAILED);
         expect(testJob.error).toBe('uh oh');
@@ -142,10 +100,6 @@
         const err = new Error('something bad happened');
         const testQueue = await jobQueueService.createQueue<string>({
             name: 'test',
-<<<<<<< HEAD
-            concurrency: 1,
-=======
->>>>>>> 5f196023
             process: async job => {
                 throw err;
             },
@@ -163,16 +117,8 @@
         const subject = new Subject();
         const testQueue = await jobQueueService.createQueue<string>({
             name: 'test',
-<<<<<<< HEAD
-            concurrency: 1,
-            process: job => {
-                subject.subscribe(() => {
-                    job.complete();
-                });
-=======
             process: job => {
                 return subject.pipe(take(1)).toPromise();
->>>>>>> 5f196023
             },
         });
 
@@ -216,16 +162,8 @@
         const subject = new Subject();
         const testQueue = await jobQueueService.createQueue<string>({
             name: 'test',
-<<<<<<< HEAD
-            concurrency: 2,
-            process: job => {
-                subject.subscribe(() => {
-                    job.complete();
-                });
-=======
             process: job => {
                 return subject.pipe(take(1)).toPromise();
->>>>>>> 5f196023
             },
         });
 
@@ -272,14 +210,8 @@
 
         const testQueue = await jobQueueService.createQueue<string>({
             name: 'test',
-<<<<<<< HEAD
-            concurrency: 1,
-            process: job => {
-                job.complete();
-=======
             process: async job => {
                 return;
->>>>>>> 5f196023
             },
         });
 
@@ -298,11 +230,6 @@
         const subject = new Subject<boolean>();
         const testQueue = await jobQueueService.createQueue<string>({
             name: 'test',
-<<<<<<< HEAD
-            concurrency: 1,
-            process: job => {
-                subject.subscribe(success => (success ? job.complete() : job.fail()));
-=======
             process: job => {
                 return subject
                     .pipe(take(1))
@@ -312,7 +239,6 @@
                             throw new Error();
                         }
                     });
->>>>>>> 5f196023
             },
         });
 
@@ -347,14 +273,8 @@
         const subject = new Subject<boolean>();
         const testQueue = await jobQueueService.createQueue<string>({
             name: 'test',
-<<<<<<< HEAD
-            concurrency: 1,
-            process: job => {
-                subject.subscribe(success => (success ? job.complete() : job.fail()));
-=======
             process: job => {
                 return subject.pipe(take(1)).toPromise();
->>>>>>> 5f196023
             },
         });
 
@@ -418,10 +338,6 @@
     });
 });
 
-<<<<<<< HEAD
-function tick(ms: number): Promise<void> {
-    return new Promise<void>(resolve => setTimeout(resolve, ms));
-=======
 function tick(ms: number = 0): Promise<void> {
     return new Promise<void>(resolve => {
         if (ms > 0) {
@@ -430,7 +346,6 @@
             process.nextTick(resolve);
         }
     });
->>>>>>> 5f196023
 }
 
 @Injectable()
