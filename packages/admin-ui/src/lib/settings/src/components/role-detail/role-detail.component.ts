--- conflicted
+++ resolved
@@ -124,21 +124,11 @@
             description: role.description,
             code: role.code,
             channelIds: role.channels.map(c => c.id),
-<<<<<<< HEAD
-=======
             permissions: role.permissions,
->>>>>>> 4713425d
         });
         // This was required to get the channel selector component to
         // correctly display its contents. A while spent debugging the root
         // cause did not yield a solution, therefore this next line.
         this.changeDetector.detectChanges();
     }
-<<<<<<< HEAD
-
-    private getSelectedPermissions(): Permission[] {
-        return Object.keys(this.permissions).filter(p => this.permissions[p]) as Permission[];
-    }
-=======
->>>>>>> 4713425d
 }