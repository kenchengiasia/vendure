--- conflicted
+++ resolved
@@ -33,12 +33,6 @@
     extends BaseListComponent<GetOrderList.Query, GetOrderList.Items>
     implements OnInit {
     searchTerm = new FormControl('');
-<<<<<<< HEAD
-    stateFilter = new FormControl('all');
-    orderStates$ = this.dataService.settings
-        .getGlobalSettings()
-        .mapSingle(data => data.globalSettings.serverConfig.orderProcess.map(item => item.name));
-=======
     customFilterForm: FormGroup;
     orderStates = this.serverConfigService.getOrderProcessStates().map(item => item.name);
     filterPresets: FilterPreset[] = [
@@ -67,7 +61,6 @@
         },
     ];
     activePreset$: Observable<string>;
->>>>>>> 4713425d
 
     constructor(
         private serverConfigService: ServerConfigService,
