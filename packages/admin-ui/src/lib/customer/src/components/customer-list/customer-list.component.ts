import { Component, OnInit } from '@angular/core';
import { FormControl } from '@angular/forms';
import { ActivatedRoute, Router } from '@angular/router';
import { marker as _ } from '@biesbjerg/ngx-translate-extract-marker';
import {
    BaseListComponent,
    DataService,
    GetCustomerList,
    ModalService,
    NotificationService,
} from '@vendure/admin-ui/core';
import { SortOrder } from '@vendure/common/lib/generated-shop-types';
import { EMPTY } from 'rxjs';
import { debounceTime, switchMap, takeUntil } from 'rxjs/operators';

@Component({
    selector: 'vdr-customer-list',
    templateUrl: './customer-list.component.html',
    styleUrls: ['./customer-list.component.scss'],
})
export class CustomerListComponent
    extends BaseListComponent<GetCustomerList.Query, GetCustomerList.Items>
    implements OnInit {
    searchTerm = new FormControl('');
    constructor(
        private dataService: DataService,
        router: Router,
        route: ActivatedRoute,
        private modalService: ModalService,
        private notificationService: NotificationService,
    ) {
        super(router, route);
        super.setQueryFn(
<<<<<<< HEAD
            (...args: any[]) => this.dataService.customer.getCustomerList(...args),
=======
            (...args: any[]) => this.dataService.customer.getCustomerList(...args).refetchOnChannelChange(),
>>>>>>> 55d5d829
            data => data.customers,
            (skip, take) => ({
                options: {
                    skip,
                    take,
                    filter: {
                        emailAddress: {
                            contains: this.searchTerm.value,
                        },
                    },
                    sort: {
                        createdAt: SortOrder.DESC,
                    },
                },
            }),
        );
    }

    ngOnInit() {
        super.ngOnInit();
        this.searchTerm.valueChanges
            .pipe(debounceTime(250), takeUntil(this.destroy$))
            .subscribe(() => this.refresh());
    }

    deleteCustomer(customer: GetCustomerList.Items) {
        return this.modalService
            .dialog({
                title: _('catalog.confirm-delete-customer'),
                body: `${customer.firstName} ${customer.lastName}`,
                buttons: [
                    { type: 'secondary', label: _('common.cancel') },
                    { type: 'danger', label: _('common.delete'), returnValue: true },
                ],
            })
            .pipe(switchMap(res => (res ? this.dataService.customer.deleteCustomer(customer.id) : EMPTY)))
            .subscribe(
                () => {
                    this.notificationService.success(_('common.notify-delete-success'), {
                        entity: 'Customer',
                    });
                    this.refresh();
                },
                err => {
                    this.notificationService.error(_('common.notify-delete-error'), {
                        entity: 'Customer',
                    });
                },
            );
    }
}<|MERGE_RESOLUTION|>--- conflicted
+++ resolved
@@ -31,11 +31,7 @@
     ) {
         super(router, route);
         super.setQueryFn(
-<<<<<<< HEAD
-            (...args: any[]) => this.dataService.customer.getCustomerList(...args),
-=======
             (...args: any[]) => this.dataService.customer.getCustomerList(...args).refetchOnChannelChange(),
->>>>>>> 55d5d829
             data => data.customers,
             (skip, take) => ({
                 options: {
