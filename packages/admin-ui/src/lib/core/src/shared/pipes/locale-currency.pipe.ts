<<<<<<< HEAD
import { Pipe, PipeTransform } from '@angular/core';
=======
import { ChangeDetectorRef, Optional, Pipe, PipeTransform } from '@angular/core';
>>>>>>> 82c26859

import { LocaleBasePipe } from './locale-base.pipe';

import { LocaleBasePipe } from './locale-base.pipe';

@Pipe({
    name: 'localeCurrency',
    pure: false,
})
export class LocaleCurrencyPipe extends LocaleBasePipe implements PipeTransform {
<<<<<<< HEAD
=======
    constructor(@Optional() dataService?: DataService, @Optional() changeDetectorRef?: ChangeDetectorRef) {
        super(dataService, changeDetectorRef);
    }
>>>>>>> 82c26859
    transform(value: unknown, ...args: unknown[]): string | unknown {
        const [currencyCode, locale] = args;
        if (typeof value === 'number' && typeof currencyCode === 'string') {
            const activeLocale = typeof locale === 'string' ? locale : this.locale;
            const majorUnits = value / 100;
            return new Intl.NumberFormat(activeLocale, { style: 'currency', currency: currencyCode }).format(
                majorUnits,
            );
        }
        return value;
    }
}<|MERGE_RESOLUTION|>--- conflicted
+++ resolved
@@ -1,10 +1,6 @@
-<<<<<<< HEAD
-import { Pipe, PipeTransform } from '@angular/core';
-=======
 import { ChangeDetectorRef, Optional, Pipe, PipeTransform } from '@angular/core';
->>>>>>> 82c26859
 
-import { LocaleBasePipe } from './locale-base.pipe';
+import { DataService } from '../../data/providers/data.service';
 
 import { LocaleBasePipe } from './locale-base.pipe';
 
@@ -13,12 +9,9 @@
     pure: false,
 })
 export class LocaleCurrencyPipe extends LocaleBasePipe implements PipeTransform {
-<<<<<<< HEAD
-=======
     constructor(@Optional() dataService?: DataService, @Optional() changeDetectorRef?: ChangeDetectorRef) {
         super(dataService, changeDetectorRef);
     }
->>>>>>> 82c26859
     transform(value: unknown, ...args: unknown[]): string | unknown {
         const [currencyCode, locale] = args;
         if (typeof value === 'number' && typeof currencyCode === 'string') {
