--- conflicted
+++ resolved
@@ -113,11 +113,7 @@
         this.variants = groups.length
             ? generateAllCombinations(groups).map((options, i) => ({
                   isDefault: this.product.variants.length === 1 && i === 0,
-<<<<<<< HEAD
-                  id: options.map(o => o.name).join('|'),
-=======
                   id: this.generateOptionsId(options),
->>>>>>> 71492686
                   options,
               }))
             : [{ isDefault: true, id: DEFAULT_VARIANT_CODE, options: [] }];
@@ -152,11 +148,7 @@
             variant.options.map(o => o.name).filter(name => v.options.map(o => o.name).includes(name)),
         );
         if (variantsWithSimilarOptions.length) {
-<<<<<<< HEAD
-            return this.variantFormValues[variantsWithSimilarOptions[0].options.map(o => o.name).join('|')];
-=======
             return this.variantFormValues[this.generateOptionsId(variantsWithSimilarOptions[0].options)];
->>>>>>> 71492686
         }
         return {
             sku: '',
@@ -384,11 +376,7 @@
         variants: GetProductVariantOptions.Variants[],
     ): { [id: string]: VariantInfo } {
         return variants.reduce((all, v) => {
-<<<<<<< HEAD
-            const id = v.options.length ? v.options.map(o => o.name).join('|') : DEFAULT_VARIANT_CODE;
-=======
             const id = v.options.length ? this.generateOptionsId(v.options) : DEFAULT_VARIANT_CODE;
->>>>>>> 71492686
             return {
                 ...all,
                 [id]: {
