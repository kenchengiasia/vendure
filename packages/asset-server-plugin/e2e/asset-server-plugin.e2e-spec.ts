--- conflicted
+++ resolved
@@ -22,16 +22,8 @@
 
     const { server, adminClient, shopClient } = createTestEnvironment(
         mergeConfig(testConfig, {
-<<<<<<< HEAD
-            port: 5050,
-            workerOptions: {
-                options: {
-                    port: 5055,
-                },
-=======
             apiOptions: {
                 port: 5050,
->>>>>>> 419761b8
             },
             logger: new DefaultLogger({ level: LogLevel.Info }),
             plugins: [
