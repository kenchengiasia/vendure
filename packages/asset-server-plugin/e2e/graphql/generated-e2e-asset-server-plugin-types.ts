--- conflicted
+++ resolved
@@ -1078,19 +1078,13 @@
     state: Scalars['String'];
     method: Scalars['String'];
     trackingCode?: Maybe<Scalars['String']>;
-<<<<<<< HEAD
-=======
-    customFields?: Maybe<Scalars['JSON']>;
->>>>>>> 4713425d
+    customFields?: Maybe<Scalars['JSON']>;
 };
 
 export type UpdateGlobalSettingsInput = {
     availableLanguages?: Maybe<Array<LanguageCode>>;
     trackInventory?: Maybe<Scalars['Boolean']>;
-<<<<<<< HEAD
-=======
     outOfStockThreshold?: Maybe<Scalars['Int']>;
->>>>>>> 4713425d
     customFields?: Maybe<Scalars['JSON']>;
 };
 
@@ -1151,14 +1145,11 @@
     id: Scalars['ID'];
     createdAt: Scalars['DateTime'];
     updatedAt: Scalars['DateTime'];
-<<<<<<< HEAD
-=======
     /**
      * The date & time that the Order was placed, i.e. the Customer
      * completed the checkout and the Order is no longer "active"
      */
     orderPlacedAt?: Maybe<Scalars['DateTime']>;
->>>>>>> 4713425d
     /** A unique code for the Order */
     code: Scalars['String'];
     state: Scalars['String'];
@@ -1185,10 +1176,7 @@
     shippingMethod?: Maybe<ShippingMethod>;
     totalBeforeTax: Scalars['Int'];
     total: Scalars['Int'];
-<<<<<<< HEAD
-=======
     taxSummary: Array<OrderTaxSummary>;
->>>>>>> 4713425d
     history: HistoryEntryList;
     customFields?: Maybe<Scalars['JSON']>;
 };
@@ -1263,8 +1251,6 @@
 export type ItemsAlreadyFulfilledError = ErrorResult & {
     errorCode: ErrorCode;
     message: Scalars['String'];
-<<<<<<< HEAD
-=======
 };
 
 /**
@@ -1277,7 +1263,6 @@
     productVariantId: Scalars['ID'];
     productVariantName: Scalars['String'];
     stockOnHand: Scalars['Int'];
->>>>>>> 4713425d
 };
 
 /** Returned if an operation has specified OrderLines from multiple Orders */
@@ -1363,12 +1348,8 @@
 export type AddFulfillmentToOrderResult =
     | Fulfillment
     | EmptyOrderLineSelectionError
-<<<<<<< HEAD
-    | ItemsAlreadyFulfilledError;
-=======
     | ItemsAlreadyFulfilledError
     | InsufficientStockOnHandError;
->>>>>>> 4713425d
 
 export type CancelOrderResult =
     | Order
@@ -1502,16 +1483,11 @@
 
 export type ProductVariant = Node & {
     enabled: Scalars['Boolean'];
-<<<<<<< HEAD
-    stockOnHand: Scalars['Int'];
-    trackInventory: Scalars['Boolean'];
-=======
     trackInventory: GlobalFlag;
     stockOnHand: Scalars['Int'];
     stockAllocated: Scalars['Int'];
     outOfStockThreshold: Scalars['Int'];
     useGlobalOutOfStockThreshold: Scalars['Boolean'];
->>>>>>> 4713425d
     stockMovements: StockMovementList;
     id: Scalars['ID'];
     product: Product;
@@ -1596,13 +1572,9 @@
     featuredAssetId?: Maybe<Scalars['ID']>;
     assetIds?: Maybe<Array<Scalars['ID']>>;
     stockOnHand?: Maybe<Scalars['Int']>;
-<<<<<<< HEAD
-    trackInventory?: Maybe<Scalars['Boolean']>;
-=======
     outOfStockThreshold?: Maybe<Scalars['Int']>;
     useGlobalOutOfStockThreshold?: Maybe<Scalars['Boolean']>;
     trackInventory?: Maybe<GlobalFlag>;
->>>>>>> 4713425d
     customFields?: Maybe<Scalars['JSON']>;
 };
 
@@ -1617,13 +1589,9 @@
     featuredAssetId?: Maybe<Scalars['ID']>;
     assetIds?: Maybe<Array<Scalars['ID']>>;
     stockOnHand?: Maybe<Scalars['Int']>;
-<<<<<<< HEAD
-    trackInventory?: Maybe<Scalars['Boolean']>;
-=======
     outOfStockThreshold?: Maybe<Scalars['Int']>;
     useGlobalOutOfStockThreshold?: Maybe<Scalars['Boolean']>;
     trackInventory?: Maybe<GlobalFlag>;
->>>>>>> 4713425d
     customFields?: Maybe<Scalars['JSON']>;
 };
 
@@ -1693,8 +1661,6 @@
     description?: Maybe<Scalars['String']>;
     permissions?: Maybe<Array<Permission>>;
     channelIds?: Maybe<Array<Scalars['ID']>>;
-<<<<<<< HEAD
-=======
 };
 
 export type ShippingMethodTranslationInput = {
@@ -1703,35 +1669,22 @@
     name?: Maybe<Scalars['String']>;
     description?: Maybe<Scalars['String']>;
     customFields?: Maybe<Scalars['JSON']>;
->>>>>>> 4713425d
 };
 
 export type CreateShippingMethodInput = {
     code: Scalars['String'];
-<<<<<<< HEAD
-    description: Scalars['String'];
-    checker: ConfigurableOperationInput;
-    calculator: ConfigurableOperationInput;
-=======
     checker: ConfigurableOperationInput;
     calculator: ConfigurableOperationInput;
     translations: Array<ShippingMethodTranslationInput>;
->>>>>>> 4713425d
     customFields?: Maybe<Scalars['JSON']>;
 };
 
 export type UpdateShippingMethodInput = {
     id: Scalars['ID'];
     code?: Maybe<Scalars['String']>;
-<<<<<<< HEAD
-    description?: Maybe<Scalars['String']>;
-    checker?: Maybe<ConfigurableOperationInput>;
-    calculator?: Maybe<ConfigurableOperationInput>;
-=======
     checker?: Maybe<ConfigurableOperationInput>;
     calculator?: Maybe<ConfigurableOperationInput>;
     translations: Array<ShippingMethodTranslationInput>;
->>>>>>> 4713425d
     customFields?: Maybe<Scalars['JSON']>;
 };
 
@@ -1760,10 +1713,6 @@
 export type TestShippingMethodQuote = {
     price: Scalars['Int'];
     priceWithTax: Scalars['Int'];
-<<<<<<< HEAD
-    description: Scalars['String'];
-=======
->>>>>>> 4713425d
     metadata?: Maybe<Scalars['JSON']>;
 };
 
@@ -1805,15 +1754,12 @@
     name?: Maybe<Scalars['String']>;
 };
 
-<<<<<<< HEAD
-=======
 export enum GlobalFlag {
     TRUE = 'TRUE',
     FALSE = 'FALSE',
     INHERIT = 'INHERIT',
 }
 
->>>>>>> 4713425d
 export enum AdjustmentType {
     TAX = 'TAX',
     PROMOTION = 'PROMOTION',
@@ -1861,8 +1807,6 @@
     DELETED = 'DELETED',
     /** Deletion did not take place, reason given in message */
     NOT_DELETED = 'NOT_DELETED',
-<<<<<<< HEAD
-=======
 }
 
 /**
@@ -1929,7 +1873,6 @@
     UpdateSettings = 'UpdateSettings',
     /** Grants permission to delete Settings */
     DeleteSettings = 'DeleteSettings',
->>>>>>> 4713425d
 }
 
 export type DeletionResponse = {
@@ -1969,10 +1912,7 @@
     SETTLE_PAYMENT_ERROR = 'SETTLE_PAYMENT_ERROR',
     EMPTY_ORDER_LINE_SELECTION_ERROR = 'EMPTY_ORDER_LINE_SELECTION_ERROR',
     ITEMS_ALREADY_FULFILLED_ERROR = 'ITEMS_ALREADY_FULFILLED_ERROR',
-<<<<<<< HEAD
-=======
     INSUFFICIENT_STOCK_ON_HAND_ERROR = 'INSUFFICIENT_STOCK_ON_HAND_ERROR',
->>>>>>> 4713425d
     MULTIPLE_ORDER_ERROR = 'MULTIPLE_ORDER_ERROR',
     CANCEL_ACTIVE_ORDER_ERROR = 'CANCEL_ACTIVE_ORDER_ERROR',
     PAYMENT_ORDER_MISMATCH_ERROR = 'PAYMENT_ORDER_MISMATCH_ERROR',
@@ -1999,11 +1939,8 @@
 export type StringOperators = {
     eq?: Maybe<Scalars['String']>;
     contains?: Maybe<Scalars['String']>;
-<<<<<<< HEAD
-=======
     in?: Maybe<Array<Scalars['String']>>;
     regex?: Maybe<Scalars['String']>;
->>>>>>> 4713425d
 };
 
 export type BooleanOperators = {
@@ -2884,52 +2821,6 @@
     yo = 'yo',
     /** Zulu */
     zu = 'zu',
-<<<<<<< HEAD
-}
-
-/**
- * "
- * @description
- * Permissions for administrators and customers. Used to control access to
- * GraphQL resolvers via the {@link Allow} decorator.
- *
- * @docsCategory common
- */
-export enum Permission {
-    /**  The Authenticated role means simply that the user is logged in  */
-    Authenticated = 'Authenticated',
-    /**  SuperAdmin can perform the most sensitive tasks */
-    SuperAdmin = 'SuperAdmin',
-    /**  Owner means the user owns this entity, e.g. a Customer's own Order */
-    Owner = 'Owner',
-    /**  Public means any unauthenticated user may perform the operation  */
-    Public = 'Public',
-    CreateCatalog = 'CreateCatalog',
-    ReadCatalog = 'ReadCatalog',
-    UpdateCatalog = 'UpdateCatalog',
-    DeleteCatalog = 'DeleteCatalog',
-    CreateCustomer = 'CreateCustomer',
-    ReadCustomer = 'ReadCustomer',
-    UpdateCustomer = 'UpdateCustomer',
-    DeleteCustomer = 'DeleteCustomer',
-    CreateAdministrator = 'CreateAdministrator',
-    ReadAdministrator = 'ReadAdministrator',
-    UpdateAdministrator = 'UpdateAdministrator',
-    DeleteAdministrator = 'DeleteAdministrator',
-    CreateOrder = 'CreateOrder',
-    ReadOrder = 'ReadOrder',
-    UpdateOrder = 'UpdateOrder',
-    DeleteOrder = 'DeleteOrder',
-    CreatePromotion = 'CreatePromotion',
-    ReadPromotion = 'ReadPromotion',
-    UpdatePromotion = 'UpdatePromotion',
-    DeletePromotion = 'DeletePromotion',
-    CreateSettings = 'CreateSettings',
-    ReadSettings = 'ReadSettings',
-    UpdateSettings = 'UpdateSettings',
-    DeleteSettings = 'DeleteSettings',
-=======
->>>>>>> 4713425d
 }
 
 export type Address = Node & {
@@ -3128,10 +3019,7 @@
     updatedAt: Scalars['DateTime'];
     availableLanguages: Array<LanguageCode>;
     trackInventory: Scalars['Boolean'];
-<<<<<<< HEAD
-=======
     outOfStockThreshold: Scalars['Int'];
->>>>>>> 4713425d
     serverConfig: ServerConfig;
     customFields?: Maybe<Scalars['JSON']>;
 };
@@ -3139,24 +3027,18 @@
 export type OrderProcessState = {
     name: Scalars['String'];
     to: Array<Scalars['String']>;
-<<<<<<< HEAD
-=======
 };
 
 export type PermissionDefinition = {
     name: Scalars['String'];
     description: Scalars['String'];
     assignable: Scalars['Boolean'];
->>>>>>> 4713425d
 };
 
 export type ServerConfig = {
     orderProcess: Array<OrderProcessState>;
     permittedAssetTypes: Array<Scalars['String']>;
-<<<<<<< HEAD
-=======
     permissions: Array<PermissionDefinition>;
->>>>>>> 4713425d
     customFieldConfig: CustomFields;
 };
 
@@ -3205,8 +3087,6 @@
     errors?: Maybe<Array<Scalars['String']>>;
     processed: Scalars['Int'];
     imported: Scalars['Int'];
-<<<<<<< HEAD
-=======
 };
 
 /**
@@ -3220,7 +3100,6 @@
     taxBase: Scalars['Int'];
     /** The total tax being applied to the Order at this taxRate */
     taxTotal: Scalars['Int'];
->>>>>>> 4713425d
 };
 
 export type OrderAddress = {
@@ -3245,10 +3124,7 @@
     id: Scalars['ID'];
     price: Scalars['Int'];
     priceWithTax: Scalars['Int'];
-<<<<<<< HEAD
-=======
-    name: Scalars['String'];
->>>>>>> 4713425d
+    name: Scalars['String'];
     description: Scalars['String'];
     metadata?: Maybe<Scalars['JSON']>;
 };
@@ -3258,16 +3134,11 @@
     createdAt: Scalars['DateTime'];
     updatedAt: Scalars['DateTime'];
     cancelled: Scalars['Boolean'];
-<<<<<<< HEAD
-    unitPrice: Scalars['Int'];
-    unitPriceWithTax: Scalars['Int'];
-=======
     /** The price of a single unit, excluding tax */
     unitPrice: Scalars['Int'];
     /** The price of a single unit, including tax */
     unitPriceWithTax: Scalars['Int'];
     /** @deprecated `unitPrice` is now always without tax */
->>>>>>> 4713425d
     unitPriceIncludesTax: Scalars['Boolean'];
     taxRate: Scalars['Float'];
     adjustments: Array<Adjustment>;
@@ -3285,9 +3156,6 @@
     unitPriceWithTax: Scalars['Int'];
     quantity: Scalars['Int'];
     items: Array<OrderItem>;
-<<<<<<< HEAD
-    totalPrice: Scalars['Int'];
-=======
     /** @deprecated Use `linePriceWithTax` instead */
     totalPrice: Scalars['Int'];
     taxRate: Scalars['Float'];
@@ -3297,7 +3165,6 @@
     lineTax: Scalars['Int'];
     /** The total price of the line including tax */
     linePriceWithTax: Scalars['Int'];
->>>>>>> 4713425d
     adjustments: Array<Adjustment>;
     order: Order;
     customFields?: Maybe<Scalars['JSON']>;
@@ -3485,12 +3352,6 @@
     createdAt: Scalars['DateTime'];
     updatedAt: Scalars['DateTime'];
     code: Scalars['String'];
-<<<<<<< HEAD
-    description: Scalars['String'];
-    checker: ConfigurableOperation;
-    calculator: ConfigurableOperation;
-    customFields?: Maybe<Scalars['JSON']>;
-=======
     name: Scalars['String'];
     description: Scalars['String'];
     checker: ConfigurableOperation;
@@ -3506,7 +3367,6 @@
     languageCode: LanguageCode;
     name: Scalars['String'];
     description: Scalars['String'];
->>>>>>> 4713425d
 };
 
 export type ShippingMethodList = PaginatedList & {
@@ -3516,11 +3376,8 @@
 
 export enum StockMovementType {
     ADJUSTMENT = 'ADJUSTMENT',
-<<<<<<< HEAD
-=======
     ALLOCATION = 'ALLOCATION',
     RELEASE = 'RELEASE',
->>>>>>> 4713425d
     SALE = 'SALE',
     CANCELLATION = 'CANCELLATION',
     RETURN = 'RETURN',
@@ -3545,11 +3402,7 @@
         quantity: Scalars['Int'];
     };
 
-<<<<<<< HEAD
-export type Sale = Node &
-=======
 export type Allocation = Node &
->>>>>>> 4713425d
     StockMovement & {
         id: Scalars['ID'];
         createdAt: Scalars['DateTime'];
@@ -3560,8 +3413,6 @@
         orderLine: OrderLine;
     };
 
-<<<<<<< HEAD
-=======
 export type Sale = Node &
     StockMovement & {
         id: Scalars['ID'];
@@ -3573,7 +3424,6 @@
         orderItem: OrderItem;
     };
 
->>>>>>> 4713425d
 export type Cancellation = Node &
     StockMovement & {
         id: Scalars['ID'];
@@ -3596,9 +3446,6 @@
         orderItem: OrderItem;
     };
 
-<<<<<<< HEAD
-export type StockMovementItem = StockAdjustment | Sale | Cancellation | Return;
-=======
 export type Release = Node &
     StockMovement & {
         id: Scalars['ID'];
@@ -3611,7 +3458,6 @@
     };
 
 export type StockMovementItem = StockAdjustment | Allocation | Sale | Cancellation | Return | Release;
->>>>>>> 4713425d
 
 export type StockMovementList = {
     items: Array<StockMovementItem>;
@@ -3944,10 +3790,7 @@
 export type OrderFilterParameter = {
     createdAt?: Maybe<DateOperators>;
     updatedAt?: Maybe<DateOperators>;
-<<<<<<< HEAD
-=======
     orderPlacedAt?: Maybe<DateOperators>;
->>>>>>> 4713425d
     code?: Maybe<StringOperators>;
     state?: Maybe<StringOperators>;
     active?: Maybe<BooleanOperators>;
@@ -3965,10 +3808,7 @@
     id?: Maybe<SortOrder>;
     createdAt?: Maybe<SortOrder>;
     updatedAt?: Maybe<SortOrder>;
-<<<<<<< HEAD
-=======
     orderPlacedAt?: Maybe<SortOrder>;
->>>>>>> 4713425d
     code?: Maybe<SortOrder>;
     state?: Maybe<SortOrder>;
     totalQuantity?: Maybe<SortOrder>;
@@ -4054,10 +3894,7 @@
     createdAt?: Maybe<DateOperators>;
     updatedAt?: Maybe<DateOperators>;
     code?: Maybe<StringOperators>;
-<<<<<<< HEAD
-=======
     name?: Maybe<StringOperators>;
->>>>>>> 4713425d
     description?: Maybe<StringOperators>;
 };
 
@@ -4066,10 +3903,7 @@
     createdAt?: Maybe<SortOrder>;
     updatedAt?: Maybe<SortOrder>;
     code?: Maybe<SortOrder>;
-<<<<<<< HEAD
-=======
     name?: Maybe<SortOrder>;
->>>>>>> 4713425d
     description?: Maybe<SortOrder>;
 };
 
@@ -4091,16 +3925,11 @@
 
 export type ProductVariantFilterParameter = {
     enabled?: Maybe<BooleanOperators>;
-<<<<<<< HEAD
-    stockOnHand?: Maybe<NumberOperators>;
-    trackInventory?: Maybe<BooleanOperators>;
-=======
     trackInventory?: Maybe<StringOperators>;
     stockOnHand?: Maybe<NumberOperators>;
     stockAllocated?: Maybe<NumberOperators>;
     outOfStockThreshold?: Maybe<NumberOperators>;
     useGlobalOutOfStockThreshold?: Maybe<BooleanOperators>;
->>>>>>> 4713425d
     createdAt?: Maybe<DateOperators>;
     updatedAt?: Maybe<DateOperators>;
     languageCode?: Maybe<StringOperators>;
@@ -4114,11 +3943,8 @@
 
 export type ProductVariantSortParameter = {
     stockOnHand?: Maybe<SortOrder>;
-<<<<<<< HEAD
-=======
     stockAllocated?: Maybe<SortOrder>;
     outOfStockThreshold?: Maybe<SortOrder>;
->>>>>>> 4713425d
     id?: Maybe<SortOrder>;
     productId?: Maybe<SortOrder>;
     createdAt?: Maybe<SortOrder>;
@@ -4148,10 +3974,7 @@
     Customer: Array<CustomFieldConfig>;
     Facet: Array<CustomFieldConfig>;
     FacetValue: Array<CustomFieldConfig>;
-<<<<<<< HEAD
-=======
     Fulfillment: Array<CustomFieldConfig>;
->>>>>>> 4713425d
     GlobalSettings: Array<CustomFieldConfig>;
     Order: Array<CustomFieldConfig>;
     OrderLine: Array<CustomFieldConfig>;
